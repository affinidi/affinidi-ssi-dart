name: ssi
description: Affinidi SSI library
version: 1.0.0-dev.19
repository: https://github.com/affinidi/affinidi-ssi-dart
environment:
  sdk: ^3.6.0
dependencies:
  pointycastle: ^3.9.1
  bip32: ^2.0.0
  base_codecs: ^1.0.1
  meta: ^1.16.0
  ed25519_edwards: ^0.3.1
  ed25519_hd_key: ^2.2.0
  x25519: ^0.1.1
  http: ^1.1.0
<<<<<<< HEAD
  jwt_decoder: ^2.0.1
=======
  aws_kms_api: ^2.0.0
  aws_signature_v4: ^0.6.4
  shared_aws_api: ^2.0.2
>>>>>>> 79637001
  elliptic: ^0.3.11
  jose_plus: ^0.4.6
  json_ld_processor: ^1.0.4
  sdjwt:
    git: https://github.com/affinidi/affinidi-sdjwt-dart.git
dev_dependencies:
  coverage: ^1.11.1
  lints: ^5.0.0
  melos: ^6.3.2
  test: ^1.24.0
<<<<<<< HEAD

workspace:
  - packages/kms_wallet
=======
publish_to: none
>>>>>>> 79637001
<|MERGE_RESOLUTION|>--- conflicted
+++ resolved
@@ -13,13 +13,6 @@
   ed25519_hd_key: ^2.2.0
   x25519: ^0.1.1
   http: ^1.1.0
-<<<<<<< HEAD
-  jwt_decoder: ^2.0.1
-=======
-  aws_kms_api: ^2.0.0
-  aws_signature_v4: ^0.6.4
-  shared_aws_api: ^2.0.2
->>>>>>> 79637001
   elliptic: ^0.3.11
   jose_plus: ^0.4.6
   json_ld_processor: ^1.0.4
@@ -30,10 +23,7 @@
   lints: ^5.0.0
   melos: ^6.3.2
   test: ^1.24.0
-<<<<<<< HEAD
+publish_to: none
 
 workspace:
-  - packages/kms_wallet
-=======
-publish_to: none
->>>>>>> 79637001
+  - packages/kms_wallet