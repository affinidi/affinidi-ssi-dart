--- conflicted
+++ resolved
@@ -17,11 +17,8 @@
   aws_signature_v4: ^0.6.4
   shared_aws_api: ^2.0.2
   jwt_decoder: ^2.0.1
-<<<<<<< HEAD
+  elliptic: ^0.3.11
   json_ld_processor: ^1.0.4
-=======
-  elliptic: ^0.3.11
->>>>>>> 61f8edb0
 dev_dependencies:
   coverage: ^1.11.1
   lints: ^5.0.0
