name: ssi
description: Affinidi SSI library
version: 1.0.0-dev.16
repository: https://github.com/affinidi/affinidi-ssi-dart
environment:
  sdk: ^3.6.0
dependencies:
  pointycastle: ^3.9.1
  bip32: ^2.0.0
  base_codecs: ^1.0.1
  meta: ^1.16.0
  ed25519_edwards: ^0.3.1
  ed25519_hd_key: ^2.2.0
  x25519: ^0.1.1
  http: ^1.1.0
  aws_kms_api: ^2.0.0
  aws_signature_v4: ^0.6.4
  shared_aws_api: ^2.0.2
  jwt_decoder: ^2.0.1
  elliptic: ^0.3.11
<<<<<<< HEAD
  json_ld_processor: ^1.0.4
=======
>>>>>>> 41629526
  jose_plus: ^0.4.6
dev_dependencies:
  coverage: ^1.11.1
  lints: ^5.0.0
  melos: ^6.3.2
  test: ^1.24.0<|MERGE_RESOLUTION|>--- conflicted
+++ resolved
@@ -18,11 +18,8 @@
   shared_aws_api: ^2.0.2
   jwt_decoder: ^2.0.1
   elliptic: ^0.3.11
-<<<<<<< HEAD
+  jose_plus: ^0.4.6
   json_ld_processor: ^1.0.4
-=======
->>>>>>> 41629526
-  jose_plus: ^0.4.6
 dev_dependencies:
   coverage: ^1.11.1
   lints: ^5.0.0
