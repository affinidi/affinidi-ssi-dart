name: ssi
description: Affinidi SSI library
version: 1.0.0-dev.19
repository: https://github.com/affinidi/affinidi-ssi-dart
environment:
  sdk: ^3.6.0
dependencies:
<<<<<<< HEAD
  affinidi_tdk_cryptography: ^2.1.0
  pointycastle: ^3.9.1
  bip32: ^2.0.0
=======
>>>>>>> f7f33dd9
  base_codecs: ^1.0.1
  bip32: ^2.0.0
  ed25519_edwards: ^0.3.1
  ed25519_hd_key: ^2.2.0
  elliptic: ^0.3.11
  http: ^1.1.0
  jose_plus: ^0.4.6
  json_ld_processor: ^1.0.4
  meta: ^1.15.0
  pointycastle: ^3.9.1
  sdjwt:
    git: https://github.com/affinidi/affinidi-sdjwt-dart.git
<<<<<<< HEAD
  cryptography: ^2.7.0
=======
  x25519: ^0.1.1
>>>>>>> f7f33dd9
dev_dependencies:
  coverage: ^1.11.1
  lints: ^5.0.0
  # dart_flutter_team_lints: ^3.2.1
  melos: ^6.3.2
  test: ^1.24.0
  jwt_decoder: ^2.0.1
  aws_kms_api: ^2.0.0
  aws_signature_v4: ^0.6.4
  shared_aws_api: ^2.0.2
publish_to: none<|MERGE_RESOLUTION|>--- conflicted
+++ resolved
@@ -5,14 +5,10 @@
 environment:
   sdk: ^3.6.0
 dependencies:
-<<<<<<< HEAD
   affinidi_tdk_cryptography: ^2.1.0
-  pointycastle: ^3.9.1
-  bip32: ^2.0.0
-=======
->>>>>>> f7f33dd9
   base_codecs: ^1.0.1
   bip32: ^2.0.0
+  cryptography: ^2.7.0
   ed25519_edwards: ^0.3.1
   ed25519_hd_key: ^2.2.0
   elliptic: ^0.3.11
@@ -23,11 +19,7 @@
   pointycastle: ^3.9.1
   sdjwt:
     git: https://github.com/affinidi/affinidi-sdjwt-dart.git
-<<<<<<< HEAD
-  cryptography: ^2.7.0
-=======
   x25519: ^0.1.1
->>>>>>> f7f33dd9
 dev_dependencies:
   coverage: ^1.11.1
   lints: ^5.0.0
