--- conflicted
+++ resolved
@@ -13,14 +13,10 @@
   ed25519_hd_key: ^2.2.0
   x25519: ^0.1.1
   http: ^1.1.0
-<<<<<<< HEAD
   aws_kms_api: ^2.0.0
   aws_signature_v4: ^0.6.4
   shared_aws_api: ^2.0.2
-
-=======
   jwt_decoder: ^2.0.1
->>>>>>> f3fe852c
 dev_dependencies:
   coverage: ^1.11.1
   lints: ^5.0.0
