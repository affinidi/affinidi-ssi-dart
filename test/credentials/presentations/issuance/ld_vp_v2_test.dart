import 'dart:typed_data';

import 'package:ssi/src/credentials/models/field_types/holder.dart';
import 'package:ssi/src/credentials/presentations/linked_data/ld_vp_dm_v2_suite.dart';
import 'package:ssi/src/credentials/presentations/models/v2/vp_data_model_v2.dart';
import 'package:ssi/src/credentials/proof/ecdsa_secp256k1_signature2019_suite.dart';
import 'package:ssi/ssi.dart';
import 'package:test/test.dart';

import '../../../fixtures/verifiable_credentials_data_fixtures.dart';
import '../../../test_utils.dart';

void main() async {
  final testSeed = Uint8List.fromList(List.generate(32, (index) => index + 1));

  final ldV1VC = UniversalParser.parse(VerifiableCredentialDataFixtures
      .credentialWithValidProofDataModelV11JsonEncoded);
  final ldV2VC = UniversalParser.parse(VerifiableCredentialDataFixtures
      .credentialWithValidProofDataModelV20String);
  final sdjwtV2VC =
      UniversalParser.parse(VerifiableCredentialDataFixtures.sdJwtWithValidSig);

  final signer = await initSigner(testSeed);

  group('VP LD V2 Issuance', () {
    test('should be able to create a presentation containing V2 compatible VCs',
        () async {
      final v2Vp = MutableVpDataModelV2(
          context: [VpDataModelV2.contextUrl],
          id: Uri.parse('testVpV2'),
          type: {'VerifiablePresentation'},
          holder: Holder.uri(signer.did),
          verifiableCredential: [ldV1VC, ldV2VC, sdjwtV2VC]);

<<<<<<< HEAD
      final proofGenerator = Secp256k1Signature2019Generator(
        signer: signer,
      );
      var issuedCredential = await LdVpDm2Suite().issue(
          unsignedData: v2Vp,
          issuer: signer.did,
          proofGenerator: proofGenerator);
=======
      final issuedPresentation = await LdVpDm2Suite()
          .issue(VpDataModelV2.fromJson(v2Vp.toJson()), signer);
>>>>>>> c528b28f

      expect(issuedPresentation, isNotNull);
      expect(issuedPresentation.serialized, isNotNull);
      expect(issuedPresentation.serialized, isA<String>());
      expect(issuedPresentation.holder, isNotNull);
      expect(issuedPresentation.context.first, isNotEmpty);
      expect(VpDataModelV2.contextUrl, isIn(issuedPresentation.context));
      expect(issuedPresentation.proof, isNotEmpty);
    });

    // TODO: Add failure tests once validations are added to issuance.
  });
}<|MERGE_RESOLUTION|>--- conflicted
+++ resolved
@@ -32,18 +32,14 @@
           holder: Holder.uri(signer.did),
           verifiableCredential: [ldV1VC, ldV2VC, sdjwtV2VC]);
 
-<<<<<<< HEAD
       final proofGenerator = Secp256k1Signature2019Generator(
         signer: signer,
       );
-      var issuedCredential = await LdVpDm2Suite().issue(
-          unsignedData: v2Vp,
+      final issuedPresentation = await LdVpDm2Suite()
+          .issue(
+          unsignedData: VpDataModelV2.fromJson(v2Vp.toJson()),
           issuer: signer.did,
           proofGenerator: proofGenerator);
-=======
-      final issuedPresentation = await LdVpDm2Suite()
-          .issue(VpDataModelV2.fromJson(v2Vp.toJson()), signer);
->>>>>>> c528b28f
 
       expect(issuedPresentation, isNotNull);
       expect(issuedPresentation.serialized, isNotNull);
