import 'dart:convert';

import 'package:base_codecs/base_codecs.dart';
import 'package:ssi/src/credentials/linked_data/ld_dm_v1_suite.dart';
import 'package:ssi/src/credentials/models/credential_subject.dart';
import 'package:ssi/src/credentials/models/holder.dart';
import 'package:ssi/src/credentials/models/issuer.dart';
import 'package:ssi/src/credentials/models/v1/vc_data_model_v1.dart';
import 'package:ssi/src/credentials/proof/ecdsa_secp256k1_signature2019_suite.dart';
import 'package:ssi/src/credentials/proof/embedded_proof.dart';
import 'package:ssi/src/wallet/key_store/in_memory_key_store.dart';
import 'package:ssi/ssi.dart';
import 'package:test/test.dart';

import '../../fixtures/verifiable_credentials_data_fixtures.dart';
import '../../test_utils.dart';

void main() async {
  final seed = hexDecode(
    'a1772b144344781f2a55fc4d5e49f3767bb0967205ad08454a09c76d96fd2ccd',
  );

  final signer = await initSigner(seed);

  group('Test Linked Data VC issuance', () {
    test('Create and verify proof', () async {
      final unsignedCredential = MutableVcDataModelV1(
        context: [
          'https://www.w3.org/2018/credentials/v1',
          'https://schema.affinidi.com/UserProfileV1-0.jsonld'
        ],
        id: "uuid:123456abcd",
        type: ["VerifiableCredential", "UserProfile"],
        credentialSubject: CredentialSubject(claims: {
          "Fname": "Fname",
          "Lname": "Lame",
          "Age": "22",
          "Address": "Eihhornstr"
        }),
        holder: Holder(id: Uri.parse("did:example:1")),
        credentialSchema: [
          CredentialSchema.fromJson({
            'id': 'https://schema.affinidi.com/UserProfileV1-0.json',
            'type': 'JsonSchemaValidator2018'
          })
        ],
        issuanceDate: DateTime.now(),
        issuer: Issuer(id: signer.did),
      );

      final proofSuite = EcdsaSecp256k1Signature2019();
      final proof = await proofSuite.createProof(
        unsignedCredential.toJson(),
        EcdsaSecp256k1Signature2019CreateOptions(
          signer: signer,
        ),
      );

      unsignedCredential.proof = [EmbeddedProof.fromJson(proof.toJson())];

      final verificationResult = await proofSuite.verifyProof(
        unsignedCredential.toJson(),
        EcdsaSecp256k1Signature2019VerifyOptions(
            customDocumentLoader: _testLoadDocument, issuerDid: signer.did),
      );

      expect(verificationResult.isValid, true);
      expect(verificationResult.errors, isEmpty);
      expect(verificationResult.warnings, isEmpty);
    });

    test('CWE issued must verify', () async {
      final proofSuite = EcdsaSecp256k1Signature2019();
      final verificationResult = await proofSuite.verifyProof(
        cweResponse,
        EcdsaSecp256k1Signature2019VerifyOptions(
            customDocumentLoader: _testLoadDocument,
            issuerDid: cweResponse['issuer'] as String),
      );

      expect(verificationResult.isValid, true);
      expect(verificationResult.errors, isEmpty);
      expect(verificationResult.warnings, isEmpty);
    });

<<<<<<< HEAD
Future<DidSigner> _initSigner(Uint8List seed) async {
  final keyStore = InMemoryKeyStore();
  final wallet = await Bip32Wallet.fromSeed(seed, keyStore);
  final publicKey =
      await wallet.deriveKey(derivationPath: "m/44'/60'/0'/0'/0'");

  final doc = DidKey.generateDocument(publicKey);

  final signer = DidSigner(
    didDocument: doc,
    didKeyId: doc.verificationMethod[0].id,
    wallet: wallet,
    walletKeyId: publicKey.id,
    signatureScheme: SignatureScheme.ecdsa_secp256k1_sha256,
  );
  return signer;
=======
    test('LdVCDM1 fixture VC verify', () async {
      final unsigned = LdVcDm1Suite().parse(VerifiableCredentialDataFixtures
          .credentialWithValidProofDataModelV11JsonEncoded);
      // final issuedCredential = await LdVcDm1Suite().issue(unsigned, signer);

      final validationResult = await LdVcDm1Suite().verifyIntegrity(unsigned);

      expect(validationResult, true);
    });
  });
>>>>>>> 0b31a1c8
}

final cweResponse = jsonDecode(
  VerifiableCredentialDataFixtures.ldVcDm1ValidStringFromCwe,
) as Map<String, dynamic>;

final _userProfile = jsonDecode(r'''
{"@context":{"UserProfile":{"@id":"https://schema.affinidi.com/UserProfileV1-0.jsonld","@context":{"@version":1.1,"@protected":true}},"Fname":{"@id":"schema-id:Fname","@type":"https://schema.org/Text"},"Lname":{"@id":"schema-id:Lname","@type":"https://schema.org/Text"},"Age":{"@id":"schema-id:Age","@type":"https://schema.org/Text"},"Address":{"@id":"schema-id:Address","@type":"https://schema.org/Text"}}}
''');

Future<Map<String, dynamic>?> _testLoadDocument(Uri url) {
  if (url.toString() == 'https://schema.affinidi.com/UserProfileV1-0.jsonld') {
    return Future.value(_userProfile as Map<String, dynamic>);
  }
  return Future.value(null);
}<|MERGE_RESOLUTION|>--- conflicted
+++ resolved
@@ -8,7 +8,6 @@
 import 'package:ssi/src/credentials/models/v1/vc_data_model_v1.dart';
 import 'package:ssi/src/credentials/proof/ecdsa_secp256k1_signature2019_suite.dart';
 import 'package:ssi/src/credentials/proof/embedded_proof.dart';
-import 'package:ssi/src/wallet/key_store/in_memory_key_store.dart';
 import 'package:ssi/ssi.dart';
 import 'package:test/test.dart';
 
@@ -83,24 +82,6 @@
       expect(verificationResult.warnings, isEmpty);
     });
 
-<<<<<<< HEAD
-Future<DidSigner> _initSigner(Uint8List seed) async {
-  final keyStore = InMemoryKeyStore();
-  final wallet = await Bip32Wallet.fromSeed(seed, keyStore);
-  final publicKey =
-      await wallet.deriveKey(derivationPath: "m/44'/60'/0'/0'/0'");
-
-  final doc = DidKey.generateDocument(publicKey);
-
-  final signer = DidSigner(
-    didDocument: doc,
-    didKeyId: doc.verificationMethod[0].id,
-    wallet: wallet,
-    walletKeyId: publicKey.id,
-    signatureScheme: SignatureScheme.ecdsa_secp256k1_sha256,
-  );
-  return signer;
-=======
     test('LdVCDM1 fixture VC verify', () async {
       final unsigned = LdVcDm1Suite().parse(VerifiableCredentialDataFixtures
           .credentialWithValidProofDataModelV11JsonEncoded);
@@ -111,7 +92,6 @@
       expect(validationResult, true);
     });
   });
->>>>>>> 0b31a1c8
 }
 
 final cweResponse = jsonDecode(
