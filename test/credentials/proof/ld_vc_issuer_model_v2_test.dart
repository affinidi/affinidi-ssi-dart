--- conflicted
+++ resolved
@@ -45,18 +45,13 @@
         issuer: Issuer.uri(signer.did),
       );
 
-<<<<<<< HEAD
       final proofGenerator = Secp256k1Signature2019Generator(
         signer: signer,
       );
       final issuedCredential = await LdVcDm2Suite().issue(
-          unsignedData: unsignedCredential,
+          unsignedData: VcDataModelV2.fromJson(unsignedCredential.toJson()),
           issuer: signer.did,
           proofGenerator: proofGenerator);
-=======
-      final issuedCredential = await LdVcDm2Suite()
-          .issue(VcDataModelV2.fromJson(unsignedCredential.toJson()), signer);
->>>>>>> c528b28f
 
       final verificationResult =
           await UniversalVerifier().verify(issuedCredential);
