--- conflicted
+++ resolved
@@ -1,14 +1,7 @@
-<<<<<<< HEAD
-import 'package:ssi/src/credentials/verifier/jwt_vc_data_model_v1_verifier.dart';
-import 'package:ssi/src/credentials/verifier/vc_data_model_v1_verifier.dart';
-import 'package:ssi/src/credentials/verifier/vc_data_model_v2_verifier.dart';
-import 'package:ssi/ssi.dart';
-=======
 import 'package:base_codecs/base_codecs.dart';
 import 'package:ssi/src/credentials/jwt/jwt_data_model_v1.dart';
 import 'package:ssi/src/credentials/jwt/jwt_dm_v1_suite.dart';
 import 'package:ssi/src/credentials/models/v1/vc_data_model_v1.dart';
->>>>>>> 3aa3e71c
 import 'package:ssi/src/exceptions/ssi_exception.dart';
 import 'package:ssi/src/exceptions/ssi_exception_type.dart';
 import 'package:ssi/ssi.dart';
@@ -33,17 +26,12 @@
       group('with a proof', () {
         var data =
             VerifiableCredentialDataFixtures.credentialWithProofDataModelV11;
-<<<<<<< HEAD
-        final verifiableCredential = VerifiableCredentialFactory.create(data);
-        final vcDataModelVerifier = VcDataModelV1Verifier();
-=======
 
         final verifiableCredential = VerifiableCredentialParser.parse(
           VerifiableCredentialDataFixtures
               .credentialWithProofDataModelV11JsonEncoded,
         );
 
->>>>>>> 3aa3e71c
         test(
           'it retrieves the correct issuer',
           () async {
@@ -163,10 +151,6 @@
 
     group('and receiving a JWT token', () {
       var data = VerifiableCredentialDataFixtures.jwtCredentialDataModelV11;
-<<<<<<< HEAD
-      final verifiableCredential = VerifiableCredentialFactory.create(data);
-      final vcDataModelVerifier = JwtVcDataModelV1Verifier();
-=======
       final verifiableCredential = VerifiableCredentialParser.parse(data);
 
       test(
@@ -206,7 +190,6 @@
           expect(actualIntegrity, true);
         },
       );
->>>>>>> 3aa3e71c
 
       test(
         'it retrieves the correct issuer',
@@ -305,137 +288,6 @@
     });
   });
 
-<<<<<<< HEAD
-  group('When parsing verifiable credentials with a data model v2', () {
-    group('and receiving a json structure', () {
-      group('with a proof', () {
-        var data =
-            VerifiableCredentialDataFixtures.credentialWithProofDataModelV20;
-        final verifiableCredential = VerifiableCredentialFactory.create(data);
-        final vcDataModelVerifier = VcDataModelV2Verifier();
-        test(
-          'it retrieves the correct issuer',
-          () {
-            expect(verifiableCredential.issuer,
-                'did:example:6fb1f712ebe12c27cc26eebfe11');
-          },
-        );
-
-        test(
-          'it retrieves the correct type',
-          () {
-            expect(verifiableCredential.type,
-                ['VerifiableCredential', 'ExampleDegreeCredential']);
-          },
-        );
-
-        test(
-          'it retrieves the correct issuance date',
-          () {
-            expect(verifiableCredential.validFrom,
-                DateTime.utc(2010, 01, 01, 19, 23, 24, 0));
-          },
-        );
-
-        test(
-          'it retrieves the correct credentials subject',
-          () {
-            expect(verifiableCredential.credentialSubject['id'],
-                'https://subject.example/subject/3921');
-          },
-        );
-
-        test(
-          'it retrieves the correct id',
-          () {
-            expect(
-                verifiableCredential.id, 'http://example.gov/credentials/3732');
-          },
-        );
-
-        test(
-          'it retrieves the correct schema',
-          () {
-            expect(verifiableCredential.credentialSchema.firstOrNull?.id,
-                'https://example.org/examples/degree.json');
-            expect(verifiableCredential.credentialSchema.firstOrNull?.type,
-                'JsonSchema');
-            expect(verifiableCredential.credentialSchema.lastOrNull?.id,
-                'https://example.org/examples/alumni.json');
-            expect(verifiableCredential.credentialSchema.lastOrNull?.type,
-                'JsonSchema');
-          },
-        );
-
-        test(
-          'it retrieves the correct valid until date',
-          () {
-            expect(verifiableCredential.validUntil,
-                DateTime.utc(2020, 02, 01, 19, 25, 24, 0));
-          },
-        );
-
-        test(
-          'it should return false for verifyExpiry',
-          () async {
-            expect(await vcDataModelVerifier.verifyExpiry(verifiableCredential),
-                false);
-          },
-        );
-
-        test(
-          'it holds the original json data provided to create the instance',
-          () {
-            expect(
-                verifiableCredential.toJson(),
-                VerifiableCredentialDataFixtures
-                    .credentialWithProofDataModelV20);
-          },
-        );
-
-        test(
-          'it holds the original raw data provided to create the instance',
-          () {
-            expect(
-                verifiableCredential.rawData,
-                VerifiableCredentialDataFixtures
-                    .credentialWithProofDataModelV20);
-          },
-        );
-
-        group('and amending the initial input data identifier', () {
-          data['id'] = 'modified';
-
-          test(
-            'it does not update the verifiable credential identifier',
-            () {
-              expect(
-                  verifiableCredential.id,
-                  VerifiableCredentialDataFixtures
-                      .credentialWithProofDataModelV20['id']);
-            },
-          );
-        });
-      });
-
-      group('without a proof', () {
-        test(
-          'it throws an unknown format exception',
-          () {
-            expect(
-                () => VerifiableCredentialFactory.create(
-                    VerifiableCredentialDataFixtures
-                        .credentialWithoutProofDataModelV20),
-                throwsA(isA<SsiException>().having(
-                    (error) => error.code,
-                    'code',
-                    SsiExceptionType.unableToParseVerifiableCredential.code)));
-          },
-        );
-      });
-    });
-  });
-=======
   // FIXME: add back
   // group('When parsing verifiable credentials with a data model v2', () {
   //   group('and receiving a json structure', () {
@@ -557,5 +409,4 @@
   //     });
   //   });
   // });
->>>>>>> 3aa3e71c
 }