--- conflicted
+++ resolved
@@ -218,10 +218,20 @@
     }
   }
 
-<<<<<<< HEAD
-=======
-  return _buildMultiKeysDoc(
-      did, agreementKeys, authenticationKeys, serviceString);
+  return DidDocument.create(
+    context: Context.fromJson(context),
+    id: did,
+    verificationMethod: verificationMethods,
+    assertionMethod: assertionMethod,
+    keyAgreement: keyAgreement,
+    authentication: authentication,
+    capabilityInvocation: capabilityInvocation,
+    capabilityDelegation: capabilityDelegation,
+    service: services,
+  );
+
+  // return _buildMultiKeysDoc(
+  //     did, agreementKeys, authenticationKeys, serviceString);
 }
 
 /// Builds a DID document for a multi-key peer DID.
@@ -236,7 +246,7 @@
     List<String> authenticationKeys, String? serviceStr) {
   final context = [
     'https://www.w3.org/ns/did/v1',
-    'https://ns.did.ai/suites/multikey-2021/v1/',
+    'https://ns.did.ai/suites/multikey-2021/v1/'
   ];
 
   var verificationMethod = <EmbeddedVerificationMethod>[];
@@ -264,24 +274,15 @@
 
   for (final agreementKey in agreementKeys) {
     i++;
-    String type;
-    if (agreementKey.startsWith('z6LS')) {
-      type = 'X25519KeyAgreementKey2020';
-    } else if (agreementKey.startsWith('zDn')) {
-      type = 'P256Key2021';
-    } else if (agreementKey.startsWith('z82')) {
-      type = 'P384Key2021';
-    } else if (agreementKey.startsWith('z2J9')) {
-      type = 'P521Key2021';
-    } else {
-      type = 'Ed25519VerificationKey2020';
-    }
+    final type = agreementKey.startsWith('z6LS')
+        ? 'X25519KeyAgreementKey2020'
+        : 'Ed25519VerificationKey2020';
 
     var kid = '#key-$i';
     final verification = VerificationMethodMultibase(
       id: kid,
       controller: did,
-      type: type,
+      type: type, // Multikey ?
       publicKeyMultibase: agreementKey,
     );
 
@@ -291,26 +292,15 @@
 
   for (final authenticationKey in authenticationKeys) {
     i++;
-    String type;
-    if (authenticationKey.startsWith('z6Mk')) {
-      type = 'Ed25519VerificationKey2020';
-    } else if (authenticationKey.startsWith('zQ3s')) {
-      type = 'Secp256k1Key2021';
-    } else if (authenticationKey.startsWith('zDn')) {
-      type = 'P256Key2021';
-    } else if (authenticationKey.startsWith('z82')) {
-      type = 'P384Key2021';
-    } else if (authenticationKey.startsWith('z2J9')) {
-      type = 'P521Key2021';
-    } else {
-      type = 'Ed25519VerificationKey2020';
-    }
+    final type = authenticationKey.startsWith('z6LS')
+        ? 'X25519KeyAgreementKey2020'
+        : 'Ed25519VerificationKey2020';
 
     var kid = '#key-$i';
     final verification = VerificationMethodMultibase(
       id: kid,
       controller: did,
-      type: type,
+      type: type, // Multikey ?
       publicKeyMultibase: authenticationKey,
     );
 
@@ -319,17 +309,14 @@
     authentication.add(kid);
   }
 
->>>>>>> cc66f1ba
   return DidDocument.create(
     context: Context.fromJson(context),
     id: did,
-    verificationMethod: verificationMethods,
+    verificationMethod: verificationMethod,
     assertionMethod: assertionMethod,
     keyAgreement: keyAgreement,
     authentication: authentication,
-    capabilityInvocation: capabilityInvocation,
-    capabilityDelegation: capabilityDelegation,
-    service: services,
+    service: service,
   );
 }
 
