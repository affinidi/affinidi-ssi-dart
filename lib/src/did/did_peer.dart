import 'dart:convert';
import 'dart:typed_data';

import 'package:base_codecs/base_codecs.dart';

import '../key_pair/key_pair.dart';
import '../types.dart';
<<<<<<< HEAD
import '../utility.dart';

import 'did.dart';

import 'did_document.dart';

=======
import 'did.dart';

>>>>>>> 30aee70b
class BaseKey {
  KeyType keyType;
  List<int> pubKeyBytes;
  BaseKey(this.pubKeyBytes, this.keyType);
}

enum Numalgo2Prefix {
  authentication("V"),
  keyAgreement("E"),
  service("S");

  final String value;
  const Numalgo2Prefix(this.value);
}

<<<<<<< HEAD
final RegExp peerDIDPattern = RegExp(
    r'^did:peer:(([0](z)[1-9a-km-zA-HJ-NP-Z]+)|([2](\.[AEVID](z)[1-9a-km-zA-HJ-NP-Z]+)+)+(\.(S)[0-9a-zA-Z]*)?)');

bool isPeerDID(String peerDID) {
  return peerDIDPattern.hasMatch(peerDID);
}

Future<DidDocument> _resolveDidPeer0(String did) {
  var multibaseIndicator = did[10];

  if (multibaseIndicator != 'z') {
    throw UnimplementedError('Only Base58 is supported yet');
  }

  var contextEdward = [
    "https://www.w3.org/ns/did/v1",
    "https://w3id.org/security/suites/ed25519-2020/v1"
  ];
  var contextedX = [
    "https://www.w3.org/ns/did/v1",
    "https://w3id.org/security/suites/x25519-2020/v1"
  ];

  String keyPart = did.substring(11);

  if (keyPart.startsWith('6Mk')) {
    return _buildEDDoc(contextEdward, did, keyPart);
  } else if (keyPart.startsWith('6LS')) {
    return _buildXDoc(contextedX, did, keyPart);
    // } else if (keyPart.startsWith('Dn')) {
    //   return _buildOtherDoc(context2, id, keyPart, 'P256Key2021');
    // } else if (keyPart.startsWith('Q3s')) {
    //   return _buildOtherDoc(context2, id, keyPart, 'Secp256k1Key2021');
    // } else if (keyPart.startsWith('82')) {
    //   return _buildOtherDoc(context2, id, keyPart, 'P384Key2021');
    // } else if (keyPart.startsWith('2J9')) {
    //   return _buildOtherDoc(context2, id, keyPart, 'P521Key2021');
  } else {
    throw UnimplementedError('Only Ed25519 and X25519 keys are supported now');
  }
}

Future<DidDocument> _resolveDidPeer2(String did) {
  String keysPart = did.substring(11);

  List<String> authenticationKeys = [];
  List<String> agreementKeys = [];
  String? serviceString;

  var keys = keysPart.split('.');
  for (var key in keys) {
    var prefix = key[0];

    var keyPart = key.substring(1);
    if (prefix == Numalgo2Prefix.service.value) {
      serviceString = key.substring(1);
    } else if (prefix == Numalgo2Prefix.authentication.value) {
      authenticationKeys.add(keyPart);
    } else if (prefix == Numalgo2Prefix.keyAgreement.value) {
      agreementKeys.add(keyPart);
    } else {
      throw UnimplementedError("Unknown prefix: $prefix.");
    }
  }

  return _buildMultiKeysDoc(
      did, agreementKeys, authenticationKeys, serviceString);
}

Future<DidDocument> resolveDidPeer(String did) {
  if (!isPeerDID(did)) {
    throw Exception('`$did` Does not match peer DID regexp.');
  }

  bool isPeer0 = did[9] == '0';
  if (isPeer0) {
    return _resolveDidPeer0(did);
  } else {
    return _resolveDidPeer2(did);
  }
}

Future<DidDocument> _buildMultiKeysDoc(String did, List<String> agreementKeys,
    List<String> authenticationKeys, String? serviceStr) {
  var context = [
    "https://www.w3.org/ns/did/v1",
    'https://ns.did.ai/suites/multikey-2021/v1/'
  ];

  List<VerificationMethod> verificationMethod = [];
  List<dynamic> assertionMethod = [];
  List<dynamic> keyAgreement = [];
  List<dynamic> authentication = [];

  List<ServiceEndpoint>? service;
  if (serviceStr != null) {
    int paddingNeeded = (4 - serviceStr.length % 4) % 4;
    String padded = serviceStr + ('=' * paddingNeeded);

    Uint8List serviceList = base64Decode(padded);
    dynamic serviceJson = json.decode(utf8.decode(serviceList));
    serviceJson['serviceEndpoint'] = serviceJson['s'];
    serviceJson['accept'] = serviceJson['a'];
    serviceJson['type'] = serviceJson['t'];
    if (serviceJson['type'] == 'dm') {
      serviceJson['type'] = 'DIDCommMessaging';
    }
    service = [ServiceEndpoint.fromJson(serviceJson)];
  }

  var i = 0;

  for (var agreementKey in agreementKeys) {
    i++;
    var type = agreementKey.startsWith('z6LS')
        ? 'X25519KeyAgreementKey2020'
        : 'Ed25519VerificationKey2020';

    String kid = '#key-$i';
    var verification = VerificationMethod(
        id: kid,
        controller: did,
        type: type, // Multikey ?
        publicKeyMultibase: agreementKey);

    verificationMethod.add(verification);
    keyAgreement.add(kid);
  }

  for (var authenticationKey in authenticationKeys) {
    i++;
    var type = authenticationKey.startsWith('z6LS')
        ? 'X25519KeyAgreementKey2020'
        : 'Ed25519VerificationKey2020';

    String kid = '#key-$i';
    var verification = VerificationMethod(
        id: kid,
        controller: did,
        type: type, // Multikey ?
        publicKeyMultibase: authenticationKey);

    verificationMethod.add(verification);
    assertionMethod.add(kid);
    authentication.add(kid);
  }

  return Future.value(DidDocument(
      context: context,
      id: did,
      verificationMethod: verificationMethod,
      assertionMethod: assertionMethod,
      keyAgreement: keyAgreement,
      authentication: authentication,
      service: service));
}

Future<DidDocument> _buildEDDoc(
    List<String> context, String id, String keyPart) {
  var multiCodecXKey =
      ed25519PublicToX25519Public(base58Bitcoin.decode(keyPart).sublist(2));
  if (!multiCodecXKey.startsWith('6LS')) {
    throw Exception(
        'Something went wrong during conversion from Ed25515 to curve25519 key');
  }
  String verificationKeyId = '$id#$keyPart';
  String agreementKeyId = '$id#z$multiCodecXKey';

  var verification = VerificationMethod(
      id: verificationKeyId,
      controller: id,
      type: 'Ed25519VerificationKey2020',
      publicKeyMultibase: 'z$keyPart');
  // var keyAgreement = VerificationMethod(
  //     id: agreementKeyId,
  //     controller: id,
  //     type: 'X25519KeyAgreementKey2020',
  //     publicKeyMultibase: 'z$multiCodecXKey');

  return Future.value(DidDocument(
      context: context,
      id: id,
      verificationMethod: [verification],
      assertionMethod: [verificationKeyId],
      keyAgreement: [agreementKeyId],
      authentication: [verificationKeyId],
      capabilityDelegation: [verificationKeyId],
      capabilityInvocation: [verificationKeyId]));
}

Future<DidDocument> _buildXDoc(
    List<String> context, String id, String keyPart) {
  String verificationKeyId = '$id#z$keyPart';
  var verification = VerificationMethod(
      id: verificationKeyId,
      controller: id,
      type: 'X25519KeyAgreementKey2020',
      publicKeyMultibase: 'z$keyPart');
  return Future.value(DidDocument(
      context: context,
      id: id,
      verificationMethod: [verification],
      keyAgreement: [verificationKeyId]));
}

=======
>>>>>>> 30aee70b
class DidPeer implements Did {
  final String _did;
  late DidPeerType _didType;
  DidPeer(did) : _did = did {
    if (_did.startsWith(_didTypePrefixes[DidPeerType.peer0]!)) {
      _didType = DidPeerType.peer0;
    } else {
      _didType = DidPeerType.peer2;
    }
  }

  static String _getDidPeerMultibasePart(
      List<int> pubKeyBytes, KeyType keyType) {
    final multicodec = _keyMulticodes[keyType]!;
    return 'z${base58Bitcoin.encode(Uint8List.fromList([
          ...multicodec,
          ...pubKeyBytes
        ]))}';
  }

  static String _buildServiceEncoded(String? serviceEndpoint) {
    if (serviceEndpoint == null) {
      return '';
    }

    String jsonString = json.encode({
      'id': 'new-id',
      't': 'dm', // "type": "DIDCommMessaging"
      's': serviceEndpoint, // serviceEndpoint
      'a': ['didcomm/v2'], // accept
    });

    return ".${Numalgo2Prefix.service.value}${base64UrlEncode(utf8.encode(jsonString)).replaceAll('=', '')}";
  }

  static String _pubKeysToPeerDid(List<BaseKey> signingKeys,
      [List<BaseKey>? agreementKeys, String? serviceEndpoint]) {
    bool isDid0 = signingKeys.length == 1 &&
        (agreementKeys == null && serviceEndpoint == null);

    if (isDid0) {
      dynamic signingKey = signingKeys[0];
      var multibase =
          _getDidPeerMultibasePart(signingKey.pubKeyBytes, signingKey.keyType);
      return '${_didTypePrefixes[DidPeerType.peer0]}$multibase';
    }

    String encSep = '.${Numalgo2Prefix.keyAgreement.value}';
    String authSep = '.${Numalgo2Prefix.authentication.value}';

    bool isAgreementNotEmpty =
        agreementKeys != null && agreementKeys.isNotEmpty;

    String agreementKeysStr = isAgreementNotEmpty
        ? encSep +
            agreementKeys
                .map((key) =>
                    _getDidPeerMultibasePart(key.pubKeyBytes, key.keyType))
                .join(encSep)
        : '';
    String authKeysStr = signingKeys.isNotEmpty
        ? authSep +
            signingKeys
                .map((key) =>
                    _getDidPeerMultibasePart(key.pubKeyBytes, key.keyType))
                .join(authSep)
        : '';
    String serviceStr = _buildServiceEncoded(serviceEndpoint);

    return '${_didTypePrefixes[DidPeerType.peer2]}$agreementKeysStr$authKeysStr$serviceStr';
  }

  static String _pubKeyToPeerDid(List<BaseKey> baseKeys,
      [String? serviceEndpoint]) {
    // bool isDid0 = keyPairs.length == 1 && serviceEndpoint == null;
    DidPeerType didType = baseKeys.length == 1 && serviceEndpoint == null
        ? DidPeerType.peer0
        : DidPeerType.peer2;

    if (didType != DidPeerType.peer0) {
      return _pubKeysToPeerDid(baseKeys, baseKeys, serviceEndpoint);
    } else {
      return _pubKeysToPeerDid(baseKeys);
    }
  }

  static Future<DidPeer> create(List<KeyPair> keyPairs,
      [String? serviceEndpoint]) async {
    List<BaseKey> baseKeys = [];

    for (var keyPair in keyPairs) {
      final keyType = await keyPair.getKeyType();
      final pubKeyBytes = await keyPair.getPublicKey();
      BaseKey baseKey = BaseKey(pubKeyBytes, keyType);

      baseKeys.add(baseKey);
    }

    final did = _pubKeyToPeerDid(baseKeys, serviceEndpoint);
    return DidPeer(did);
  }

<<<<<<< HEAD
  static Future<DidDocument> resolve(String did) {
    if (!isPeerDID(did)) {
      throw Exception('`$did` Does not match peer DID regexp.');
    }

    bool isPeer0 = did[9] == '0';
    if (isPeer0) {
      return _resolveDidPeer0(did);
    } else {
      return _resolveDidPeer2(did);
    }
  }

=======
>>>>>>> 30aee70b
  static const Map<KeyType, String> _keyTypePrefixes = {
    KeyType.x25519: '6LS',
    KeyType.ed25519: '6Mk',
  };

  static const Map<KeyType, List<int>> _keyMulticodes = {
    KeyType.x25519: [236, 1],
    KeyType.ed25519: [237, 1],
  };

  static const Map<DidPeerType, String> _didTypePrefixes = {
    DidPeerType.peer0: 'did:peer:0',
    DidPeerType.peer2: 'did:peer:2',
  };

  String _getFirstMultiBaseSigninKey(String did) {
    if (_didType == DidPeerType.peer0) {
      return did.substring("did:peer:0z".length);
    } else {
      String keysPart = did.substring(11);
      var keys = keysPart.split('.');
      List<String> signinKeys = [];

      for (var key in keys) {
        var prefix = key[0];
        var keyPart = key.substring(1);
        if (prefix == Numalgo2Prefix.authentication.value) {
          signinKeys.add(keyPart);
        }
      }

      return signinKeys[0].substring(1);
    }
  }

  @override
  Future<String> getDid() {
    return Future.value(_did);
  }

  @override
  Future<String> getDidWithKeyId() {
    String multiBaseKey = _getFirstMultiBaseSigninKey(_did);
    return Future.value("$_did#$multiBaseKey");
  }

  @override
  Future<Uint8List> getPublicKey() {
    String multiBaseKey = _getFirstMultiBaseSigninKey(_did);

    final keyType = _keyTypePrefixes.entries
        .where((e) => multiBaseKey.startsWith(e.value))
        .map((e) => e.key)
        .firstOrNull;

    if (keyType == null) {
      throw FormatException('Unsupported DID key format');
    }

    final multicode = _keyMulticodes[keyType]!;
    final bytes = base58BitcoinDecode(multiBaseKey);

    return Future.value(bytes.sublist(multicode.length));
  }

  @override
  String toString() {
    return _did;
  }
}<|MERGE_RESOLUTION|>--- conflicted
+++ resolved
@@ -5,17 +5,12 @@
 
 import '../key_pair/key_pair.dart';
 import '../types.dart';
-<<<<<<< HEAD
 import '../utility.dart';
 
+import 'did_document.dart';
+
 import 'did.dart';
 
-import 'did_document.dart';
-
-=======
-import 'did.dart';
-
->>>>>>> 30aee70b
 class BaseKey {
   KeyType keyType;
   List<int> pubKeyBytes;
@@ -31,7 +26,6 @@
   const Numalgo2Prefix(this.value);
 }
 
-<<<<<<< HEAD
 final RegExp peerDIDPattern = RegExp(
     r'^did:peer:(([0](z)[1-9a-km-zA-HJ-NP-Z]+)|([2](\.[AEVID](z)[1-9a-km-zA-HJ-NP-Z]+)+)+(\.(S)[0-9a-zA-Z]*)?)');
 
@@ -101,19 +95,6 @@
       did, agreementKeys, authenticationKeys, serviceString);
 }
 
-Future<DidDocument> resolveDidPeer(String did) {
-  if (!isPeerDID(did)) {
-    throw Exception('`$did` Does not match peer DID regexp.');
-  }
-
-  bool isPeer0 = did[9] == '0';
-  if (isPeer0) {
-    return _resolveDidPeer0(did);
-  } else {
-    return _resolveDidPeer2(did);
-  }
-}
-
 Future<DidDocument> _buildMultiKeysDoc(String did, List<String> agreementKeys,
     List<String> authenticationKeys, String? serviceStr) {
   var context = [
@@ -237,8 +218,6 @@
       keyAgreement: [verificationKeyId]));
 }
 
-=======
->>>>>>> 30aee70b
 class DidPeer implements Did {
   final String _did;
   late DidPeerType _didType;
@@ -341,7 +320,6 @@
     return DidPeer(did);
   }
 
-<<<<<<< HEAD
   static Future<DidDocument> resolve(String did) {
     if (!isPeerDID(did)) {
       throw Exception('`$did` Does not match peer DID regexp.');
@@ -355,8 +333,6 @@
     }
   }
 
-=======
->>>>>>> 30aee70b
   static const Map<KeyType, String> _keyTypePrefixes = {
     KeyType.x25519: '6LS',
     KeyType.ed25519: '6Mk',
