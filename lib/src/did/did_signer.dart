--- conflicted
+++ resolved
@@ -1,16 +1,7 @@
 import 'dart:typed_data';
 
-import '../exceptions/ssi_exception.dart';
-import '../exceptions/ssi_exception_type.dart';
 import '../key_pair/key_pair.dart';
 import '../types.dart';
-<<<<<<< HEAD
-import '../wallet/persistent_wallet.dart';
-import '../wallet/wallet.dart';
-import 'did_document/index.dart';
-import 'universal_did_resolver.dart';
-=======
->>>>>>> 4f616008
 
 /// A signer that uses a key pair associated with a DID document to sign data.
 class DidSigner {
@@ -23,20 +14,8 @@
   /// The DID document containing the key information.
   final String _did;
 
-<<<<<<< HEAD
-  /// The identifier of the key inside the DID document (verification method ID).
-  ///
-  /// This is the DID URL that identifies a specific verification method
-  /// within the DID document (e.g., "did:key:z6Mk...#z6Mk...").
-  /// It is NOT the same as the wallet key ID used by KeyPair.
-  ///
-  /// The relationship between this ID and the wallet key ID is managed
-  /// by the DidController through its keyMapping store.
-  final String didKeyId;
-=======
   /// The identifier of the key inside the DID document.
   final String _didKeyId;
->>>>>>> 4f616008
 
   /// Creates a new [DidSigner] instance.
   ///
@@ -54,57 +33,6 @@
         _keyPair = keyPair,
         _did = did;
 
-  /// Creates a new [DidSigner] instance from a wallet and a DID.
-  ///
-  /// This method resolves the DID document, retrieves the key pair from the
-  /// wallet, and creates a [DidSigner] configured for signing.
-  ///
-  /// [wallet] - The wallet containing the key pair.
-  /// [did] - The DID string for which to create the signer.
-  /// [keyId] - The identifier of the key within the wallet.
-  /// [signatureScheme] - Optional signature scheme to use for signing.
-  ///
-  /// Returns a [Future] that completes with the created [DidSigner] instance.
-  ///
-  /// Throws {@link SsiException} if the DID document cannot be resolved or the key is not found.
-  static Future<DidSigner> from(
-    Wallet wallet,
-    String did,
-    String keyId, {
-    SignatureScheme? signatureScheme,
-  }) async {
-    final didDocument = await UniversalDIDResolver.resolve(did);
-
-    KeyPair keyPair;
-    if (wallet is PersistentWallet) {
-      keyPair = await wallet.getKeyPair(keyId);
-    } else {
-      keyPair = await wallet.generateKey(keyId: keyId);
-    }
-
-    final effectiveSignatureScheme =
-        signatureScheme ?? keyPair.defaultSignatureScheme;
-
-    String verificationMethodId;
-    if (didDocument.authentication.isNotEmpty) {
-      verificationMethodId = didDocument.authentication.first.id;
-    } else if (didDocument.assertionMethod.isNotEmpty) {
-      verificationMethodId = didDocument.assertionMethod.first.id;
-    } else {
-      throw SsiException(
-          message:
-              'No authentication or assertionMethod found in DID document for $did',
-          code: SsiExceptionType.keyNotFound.code);
-    }
-
-    return DidSigner(
-      didDocument: didDocument,
-      didKeyId: verificationMethodId,
-      keyPair: keyPair,
-      signatureScheme: effectiveSignatureScheme,
-    );
-  }
-
   /// Returns the DID identifier from the DID document.
   String get did => _did;
 
