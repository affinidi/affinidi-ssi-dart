import 'dart:convert';

import '../../types.dart';
import '../../util/json_util.dart';
import 'service_endpoint_value.dart';
import 'service_type.dart';

/// Represents a service endpoint in a DID Document.
/// Following https://www.w3.org/TR/did-1.0/#services
class ServiceEndpoint implements JsonObject {
  // TODO: This class actually represents a `Service`, not the underlying endpoint. Rename it

  /// The identifier of the service endpoint.
  late String id;

  // TODO: In the spec, ID can be optional

  /// The type of the service endpoint.
  /// Can be a string or a set of strings as per https://www.w3.org/TR/did-1.0/#services
  late ServiceType type;

  /// The service endpoint value (can be string, map, or set).
  late ServiceEndpointValue serviceEndpoint;

  /// Creates a [ServiceEndpoint] instance.
  ServiceEndpoint({
    required this.id,
    required this.type,
    required this.serviceEndpoint,
  });

  /// Creates a [ServiceEndpoint] from JSON input.
  ServiceEndpoint.fromJson(dynamic jsonObject) {
    final se = jsonToMap(jsonObject);
    if (se.containsKey('id')) {
      id = se['id'];
    } else {
      throw const FormatException('id property is needed in serviceEndpoint');
    }
<<<<<<< HEAD
    if (se.containsKey('type')) {
      type = ServiceType.fromJson(se['type']);
    } else {
      throw const FormatException('type property is needed in serviceEndpoint');
=======

    switch (se['type']) {
      case String strType:
        type = strType;

      case [String strType]:
        type = strType;

      default:
        throw const FormatException('invalid type property in serviceEndpoint');
>>>>>>> 91964043
    }

    if (se.containsKey('serviceEndpoint')) {
      serviceEndpoint =
          ServiceEndpointValueParser.fromJson(se['serviceEndpoint']);
    } else {
      throw const FormatException(
          'serviceEndpoint property is needed in serviceEndpoint');
    }
  }

  /// Converts this service endpoint to a JSON-serializable map.
  @override
  Map<String, dynamic> toJson() {
    final dynamic jsonValue;
    switch (serviceEndpoint) {
      case StringEndpoint(:final url):
        jsonValue = url;
      case MapEndpoint(:final data):
        jsonValue = data;
      case SetEndpoint(:final endpoints):
        jsonValue = endpoints.map((e) {
          switch (e) {
            case StringEndpoint(:final url):
              return url;
            case MapEndpoint(:final data):
              return data;
            case SetEndpoint():
              throw StateError('Nested sets are not supported');
          }
        }).toList();
    }

    return {
      'id': id,
      'type': type.toJson(),
      'serviceEndpoint': jsonValue,
    };
  }

  /// Returns the JSON string representation of the service endpoint.
  @override
  String toString() {
    return jsonEncode(toJson());
  }
}<|MERGE_RESOLUTION|>--- conflicted
+++ resolved
@@ -37,12 +37,6 @@
     } else {
       throw const FormatException('id property is needed in serviceEndpoint');
     }
-<<<<<<< HEAD
-    if (se.containsKey('type')) {
-      type = ServiceType.fromJson(se['type']);
-    } else {
-      throw const FormatException('type property is needed in serviceEndpoint');
-=======
 
     switch (se['type']) {
       case String strType:
@@ -53,7 +47,6 @@
 
       default:
         throw const FormatException('invalid type property in serviceEndpoint');
->>>>>>> 91964043
     }
 
     if (se.containsKey('serviceEndpoint')) {
