import 'package:base_codecs/base_codecs.dart';
import 'public_key_utils.dart';

import '../exceptions/ssi_exception.dart';
import '../exceptions/ssi_exception_type.dart';
import '../key_pair/key_pair.dart';
import '../utility.dart';
import 'did_document.dart';

Future<DidDocument> _buildEDDoc(
  List<String> context,
  String id,
  String keyPart,
) {
  var multiCodecXKey = ed25519PublicToX25519Public(
    base58Bitcoin.decode(keyPart).sublist(2),
  );
  if (!multiCodecXKey.startsWith('6LS')) {
    throw SsiException(
      message:
          'Something went wrong during conversion from Ed25515 to curve25519 key',
      code: SsiExceptionType.invalidDidKey.code,
    );
  }
  String verificationKeyId = '$id#z$keyPart';
  String agreementKeyId = '$id#z$multiCodecXKey';

  var verification = VerificationMethodMultibase(
    id: verificationKeyId,
    controller: id,
    type: 'Ed25519VerificationKey2020',
    publicKeyMultibase: 'z$keyPart',
  );
  var keyAgreement = VerificationMethodMultibase(
    id: agreementKeyId,
    controller: id,
    type: 'X25519KeyAgreementKey2020',
    publicKeyMultibase: 'z$multiCodecXKey',
  );

  return Future.value(
    DidDocument(
      context: context,
      id: id,
      verificationMethod: [verification, keyAgreement],
      assertionMethod: [verificationKeyId],
      keyAgreement: [agreementKeyId],
      authentication: [verificationKeyId],
      capabilityDelegation: [verificationKeyId],
      capabilityInvocation: [verificationKeyId],
    ),
  );
}

Future<DidDocument> _buildXDoc(
  List<String> context,
  String id,
  String keyPart,
) {
  String verificationKeyId = '$id#z$keyPart';
  var verification = VerificationMethodMultibase(
    id: verificationKeyId,
    controller: id,
    type: 'X25519KeyAgreementKey2020',
    publicKeyMultibase: 'z$keyPart',
  );
  return Future.value(
    DidDocument(
      context: context,
      id: id,
      verificationMethod: [verification],
      keyAgreement: [verificationKeyId],
    ),
  );
}

Future<DidDocument> _buildOtherDoc(
  List<String> context,
  String id,
  String keyPart,
  String type,
) {
  String verificationKeyId = '$id#z$keyPart';
  var verification = VerificationMethodMultibase(
    id: verificationKeyId,
    controller: id,
    type: type,
    publicKeyMultibase: 'z$keyPart',
  );
  return Future.value(
    DidDocument(
      context: context,
      id: id,
      verificationMethod: [verification],
      assertionMethod: [verificationKeyId],
      authentication: [verificationKeyId],
      capabilityDelegation: [verificationKeyId],
      capabilityInvocation: [verificationKeyId],
      keyAgreement: [verificationKeyId],
    ),
  );
}

class DidKey {
  static Future<DidDocument> create(List<KeyPair> keyPairs) async {
    var keyPair = keyPairs[0];
<<<<<<< HEAD
    final keyType = await keyPair.getKeyType();
    final publicKey = await keyPair.getPublicKey();
    final multiKey = toMultikey(publicKey, keyType);
    final multibase = toMultiBase(multiKey);
=======
    final keyType = await keyPair.publicKeyType;
    final publicKey = await keyPair.publicKey;
    final multicodec = _didKeyMulticodes[keyType]!;
    final multibase = base58BitcoinEncode(
      Uint8List.fromList([...multicodec, ...publicKey]),
    );
>>>>>>> 78a5eba1
    final did = '$commonDidKeyPrefix$multibase';
    final keyId = '$did#$multibase';

    // FIXME double check the doc
    return DidDocument(
      id: did,
      verificationMethod: [
        VerificationMethodMultibase(
          id: did,
          controller: keyId,
          type: 'Multikey',
          publicKeyMultibase: multibase,
        )
      ],
      authentication: [keyId],
      assertionMethod: [keyId],
      capabilityInvocation: [keyId],
      capabilityDelegation: [keyId],
    );
  }

  static Future<DidDocument> resolve(String did) {
    if (!did.startsWith('did:key')) {
      throw SsiException(
        message: 'Expected did to start with `did:key`. However `$did` did not',
        code: SsiExceptionType.invalidDidKey.code,
      );
    }
    var splited = did.split(':');
    if (splited.length != 3) {
      throw SsiException(
        message: 'malformed did: `$did`',
        code: SsiExceptionType.invalidDidKey.code,
      );
    }

    String keyPart = splited[2];
    var multibaseIndicator = keyPart[0];
    keyPart = keyPart.substring(1);

    var context = [
      "https://www.w3.org/ns/did/v1",
      "https://w3id.org/security/suites/ed25519-2020/v1",
      "https://w3id.org/security/suites/x25519-2020/v1"
    ];

    var context2 = [
      "https://www.w3.org/ns/did/v1",
      'https://ns.did.ai/suites/multikey-2021/v1/'
    ];

    var id = did;

    if (multibaseIndicator != 'z') {
      throw UnimplementedError('Only Base58 is supported yet');
    }

    if (keyPart.startsWith('6Mk')) {
      return _buildEDDoc(context, id, keyPart);
    } else if (keyPart.startsWith('6LS')) {
      return _buildXDoc(context, id, keyPart);
    } else if (keyPart.startsWith('Dn')) {
      return _buildOtherDoc(context2, id, keyPart, 'P256Key2021');
    } else if (keyPart.startsWith('Q3s')) {
      return _buildOtherDoc(context2, id, keyPart, 'Secp256k1Key2021');
    } else if (keyPart.startsWith('82')) {
      return _buildOtherDoc(context2, id, keyPart, 'P384Key2021');
    } else if (keyPart.startsWith('2J9')) {
      return _buildOtherDoc(context2, id, keyPart, 'P521Key2021');
    } else {
      throw UnimplementedError(
          'Only Ed25519 and X25519 keys are supported now');
    }
  }

  static const commonDidKeyPrefix = 'did:key:';
}<|MERGE_RESOLUTION|>--- conflicted
+++ resolved
@@ -104,19 +104,10 @@
 class DidKey {
   static Future<DidDocument> create(List<KeyPair> keyPairs) async {
     var keyPair = keyPairs[0];
-<<<<<<< HEAD
-    final keyType = await keyPair.getKeyType();
-    final publicKey = await keyPair.getPublicKey();
+    final keyType = await keyPair.publicKeyType;
+    final publicKey = await keyPair.publicKey;
     final multiKey = toMultikey(publicKey, keyType);
     final multibase = toMultiBase(multiKey);
-=======
-    final keyType = await keyPair.publicKeyType;
-    final publicKey = await keyPair.publicKey;
-    final multicodec = _didKeyMulticodes[keyType]!;
-    final multibase = base58BitcoinEncode(
-      Uint8List.fromList([...multicodec, ...publicKey]),
-    );
->>>>>>> 78a5eba1
     final did = '$commonDidKeyPrefix$multibase';
     final keyId = '$did#$multibase';
 
