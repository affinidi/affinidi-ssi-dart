--- conflicted
+++ resolved
@@ -85,18 +85,7 @@
     Uint8List data, {
     SignatureScheme? signatureScheme,
   }) async {
-<<<<<<< HEAD
     _validateSignatureScheme(signatureScheme: signatureScheme);
-=======
-    signatureScheme ??= SignatureScheme.ed25519;
-    if (signatureScheme != SignatureScheme.ed25519) {
-      throw SsiException(
-        message:
-            'Unsupported signature scheme. Only ed25519_sha256 and eddsa_sha512 are supported.',
-        code: SsiExceptionType.unsupportedSignatureScheme.code,
-      );
-    }
->>>>>>> f3ff10c4
 
     // For Ed25519, the library handles hashing internally
     return ed.sign(_privateKey, data);
@@ -118,18 +107,7 @@
     Uint8List signature, {
     SignatureScheme? signatureScheme,
   }) async {
-<<<<<<< HEAD
     _validateSignatureScheme(signatureScheme: signatureScheme);
-=======
-    signatureScheme ??= SignatureScheme.ed25519;
-    if (signatureScheme != SignatureScheme.ed25519) {
-      throw SsiException(
-        message:
-            'Unsupported signature scheme. Only ed25519_sha256 and eddsa_sha512 are supported.',
-        code: SsiExceptionType.unsupportedSignatureScheme.code,
-      );
-    }
->>>>>>> f3ff10c4
 
     // For Ed25519, the library handles hashing internally
     return ed.verify(ed.public(_privateKey), data, signature);
@@ -139,18 +117,11 @@
   Uint8List getSeed() => ed.seed(_privateKey);
 
   @override
-<<<<<<< HEAD
-  List<SignatureScheme> get supportedSignatureSchemes => const [
-        SignatureScheme.ed25519_sha256,
-        _defaultSignatureScheme,
-      ];
-=======
   List<SignatureScheme> get supportedSignatureSchemes =>
       const [SignatureScheme.ed25519];
 
   @override
   SignatureScheme get defaultSignatureScheme => SignatureScheme.ed25519;
->>>>>>> f3ff10c4
 
   /// Generates a new ephemeral X25519 public key.
   List<int> generateEphemeralPubKey() {
@@ -266,21 +237,9 @@
   /// Returns a [Future] that completes with the X25519 [PublicKey].
   Future<PublicKey> ed25519KeyToX25519PublicKey() async {
     final ed25519PublicKey = ed.public(_privateKey);
-<<<<<<< HEAD
-
-    // Convert Ed25519 public key to X25519 public key
-    // The conversion function returns the X25519 public key bytes directly
-    final x25519PublicKeyBytes = ed25519PublicToX25519Public(
-      ed25519PublicKey.bytes,
-    );
-
-    // Return the X25519 public key bytes directly
-    return x25519PublicKeyBytes;
-=======
     final x25519PublicKeyBytes =
         ed25519PublicToX25519Public(ed25519PublicKey.bytes);
     return PublicKey(id, x25519PublicKeyBytes, KeyType.x25519);
->>>>>>> f3ff10c4
   }
 
   void _validateSignatureScheme({SignatureScheme? signatureScheme}) {
