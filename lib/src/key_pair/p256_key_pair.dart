import 'dart:typed_data';

import 'package:base_codecs/base_codecs.dart';
import 'package:ecdsa/ecdsa.dart' as ecdsa;
import 'package:elliptic/ecdh.dart';
import 'package:elliptic/elliptic.dart' as ec;

import '../digest_utils.dart';
import '../exceptions/ssi_exception.dart';
import '../exceptions/ssi_exception_type.dart';
import '../types.dart';
import '../utility.dart';
import 'key_pair.dart';

import './_key_pair_utils.dart';
import './_ecdh_utils.dart' as ecdh_utils;
import 'public_key.dart';

/// A key pair implementation that uses the P-256 (secp256r1) elliptic curve
/// for cryptographic operations.
///
/// This key pair supports signing and verifying data using the
/// `ecdsa_p256_sha256` signature scheme. It also supports Elliptic Curve
/// Diffie-Hellman (ECDH) key agreement.
class P256KeyPair implements KeyPair {
  static final ec.EllipticCurve _p256 = ec.getP256();
  final ec.PrivateKey _privateKey;
  Uint8List? _publicKeyBytes;
<<<<<<< HEAD

  P256KeyPair._(this._privateKey);

  /// Creates a new [P256KeyPair] instance with a randomly generated private key.
  factory P256KeyPair() {
    final privateKey =
        generateValidPrivateKey(() => _p256.generatePrivateKey());

    return P256KeyPair._(privateKey);
=======
  @override
  final String id;

  P256KeyPair._(this._privateKey, this.id);

  /// Generates a new P256 key pair.
  /// Returns the KeyPair instance and its private key bytes.
  /// [id] - Optional identifier for the key pair. If not provided, a random ID is generated.
  static (P256KeyPair, Uint8List) generate({String? id}) {
    final privateKey = _p256.generatePrivateKey();
    final effectiveId = id ?? randomId();
    final instance = P256KeyPair._(privateKey, effectiveId);
    final privateKeyBytes = Uint8List.fromList(privateKey.bytes);
    return (instance, privateKeyBytes);
>>>>>>> aa78c003
  }

  /// Creates a [P256KeyPair] instance from a private key.
  ///
  /// [privateKeyBytes] - The private key as a [Uint8List].
  /// [id] - Optional identifier for the key pair. If not provided, a random ID is generated.
  factory P256KeyPair.fromPrivateKey(Uint8List privateKeyBytes, {String? id}) {
    final effectiveId = id ?? randomId();
    return P256KeyPair._(
        ec.PrivateKey.fromBytes(_p256, privateKeyBytes), effectiveId);
  }

  @override
  PublicKey get publicKey {
    _publicKeyBytes ??= hex.decode(_privateKey.publicKey.toCompressedHex());
    return PublicKey(id, _publicKeyBytes!, KeyType.p256);
  }

  @override
  Future<Uint8List> sign(
    Uint8List data, {
    SignatureScheme? signatureScheme,
  }) async {
    signatureScheme ??= SignatureScheme.ecdsa_p256_sha256;
    if (signatureScheme != SignatureScheme.ecdsa_p256_sha256) {
      throw SsiException(
        message:
            "Unsupported signature scheme. Currently only ecdsa_p256_sha256 is supported with p256",
        code: SsiExceptionType.unsupportedSignatureScheme.code,
      );
    }
    final digest = DigestUtils.getDigest(
      data,
      hashingAlgorithm: signatureScheme.hashingAlgorithm,
    );
    final digestSignature = ecdsa.signature(_privateKey, digest);
    return Uint8List.fromList(digestSignature.toCompact());
  }

  @override
  Future<bool> verify(
    Uint8List data,
    Uint8List signature, {
    SignatureScheme? signatureScheme,
  }) async {
    signatureScheme ??= SignatureScheme.ecdsa_p256_sha256;
    if (signatureScheme != SignatureScheme.ecdsa_p256_sha256) {
      throw SsiException(
        message:
            "Unsupported signature scheme. Currently only ecdsa_p256_sha256 is supported with p256",
        code: SsiExceptionType.unsupportedSignatureScheme.code,
      );
    }
    final digest = DigestUtils.getDigest(
      data,
      hashingAlgorithm: signatureScheme.hashingAlgorithm,
    );
    final signatureObj = ecdsa.Signature.fromCompact(signature);
    var result = ecdsa.verify(_privateKey.publicKey, digest, signatureObj);
    return Future.value(result);
  }

  @override
  List<SignatureScheme> get supportedSignatureSchemes =>
      [SignatureScheme.ecdsa_p256_sha256];

  @override
  encrypt(Uint8List data, {Uint8List? publicKey}) async {
    final privateKey = Uint8List.fromList(_privateKey.bytes);

    return ecdh_utils.encryptData(
      data: data,
      privateKeyBytes: privateKey,
      publicKeyBytes: publicKey,
      curve: _p256,
    );
  }

  @override
  decrypt(Uint8List ivAndBytes, {Uint8List? publicKey}) async {
    final privateKey = Uint8List.fromList(_privateKey.bytes);

    return ecdh_utils.decryptData(
      encryptedPackage: ivAndBytes,
      privateKeyBytes: privateKey,
      publicKeyBytes: publicKey,
      curve: _p256,
    );
  }

  /// Computes the Elliptic Curve Diffie-Hellman (ECDH) shared secret.
  ///
  /// [publicKey] - The public key of the other party (in compressed format).
  ///
  /// Returns the computed shared secret as a [Uint8List].
  Future<Uint8List> computeEcdhSecret(Uint8List publicKey) async {
    final publicKeyObj = _p256.compressedHexToPublicKey(hex.encode(publicKey));
    final secret = computeSecret(_privateKey, publicKeyObj);
    return Future.value(Uint8List.fromList(secret));
  }
}<|MERGE_RESOLUTION|>--- conflicted
+++ resolved
@@ -26,17 +26,6 @@
   static final ec.EllipticCurve _p256 = ec.getP256();
   final ec.PrivateKey _privateKey;
   Uint8List? _publicKeyBytes;
-<<<<<<< HEAD
-
-  P256KeyPair._(this._privateKey);
-
-  /// Creates a new [P256KeyPair] instance with a randomly generated private key.
-  factory P256KeyPair() {
-    final privateKey =
-        generateValidPrivateKey(() => _p256.generatePrivateKey());
-
-    return P256KeyPair._(privateKey);
-=======
   @override
   final String id;
 
@@ -46,12 +35,12 @@
   /// Returns the KeyPair instance and its private key bytes.
   /// [id] - Optional identifier for the key pair. If not provided, a random ID is generated.
   static (P256KeyPair, Uint8List) generate({String? id}) {
-    final privateKey = _p256.generatePrivateKey();
+    final privateKey =
+        generateValidPrivateKey(() => _p256.generatePrivateKey());
     final effectiveId = id ?? randomId();
     final instance = P256KeyPair._(privateKey, effectiveId);
     final privateKeyBytes = Uint8List.fromList(privateKey.bytes);
     return (instance, privateKeyBytes);
->>>>>>> aa78c003
   }
 
   /// Creates a [P256KeyPair] instance from a private key.
