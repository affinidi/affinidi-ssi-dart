--- conflicted
+++ resolved
@@ -17,19 +17,11 @@
   /// Returns a list of [SignatureScheme]s supported by this key pair.
   List<SignatureScheme> get supportedSignatureSchemes;
 
-<<<<<<< HEAD
   /// Returns the public key as a [PublicKey].
   Future<PublicKey> get publicKey;
 
   /// Returns the private key as a hex [String].
   Future<String> get privateKeyHex;
-=======
-  /// Returns the public key as as a touple with the type and bytes.
-  Future<PublicKeyData> get publicKey;
-
-  /// Returns the private key as [Uint8List].
-  Future<Uint8List> get privateKey;
->>>>>>> e8919d99
 
   /// Signs the given [data] using the private key and optionally a [signatureScheme].
   ///
