--- conflicted
+++ resolved
@@ -1,10 +1,5 @@
-<<<<<<< HEAD
-import 'package:ssi/src/credentials/linked_data/ld_base_suite.dart';
-import 'package:ssi/src/credentials/models/v2/vc_data_model_v2.dart';
-
 import '../factories/vc_suite.dart';
-=======
->>>>>>> 16ad370c
+import '../models/v2/vc_data_model_v2.dart';
 import '../models/verifiable_credential.dart';
 import 'ld_base_suite.dart';
 import 'ld_vc_data_model_v2.dart';
@@ -12,23 +7,21 @@
 class LdVcDm2Options extends LdOptions {}
 
 /// Class to parse and convert a json representation of a [VerifiableCredential]
-<<<<<<< HEAD
 final class LdVcDm2Suite
     extends LdBaseSuite<VcDataModelV2, LdVcDataModelV2, LdVcDm2Options>
     implements
         VerifiableCredentialSuite<String, LdVcDataModelV2, LdVcDataModelV2,
             LdVcDm2Options> {
-  @override
-  LdVcDataModelV2 fromJson(Map<String, dynamic> input) {
-    return LdVcDataModelV2.fromJson(input);
-  }
-=======
-final class LdVcDm2Suite<LdVcDm1Options> extends LdBaseSuite {
-  static const String _v2ContextUrl = 'https://www.w3.org/ns/credentials/v2';
->>>>>>> 16ad370c
-
   LdVcDm2Suite()
       : super(
           contextUrl: VcDataModelV2.contextUrl,
         );
+
+  @override
+  LdVcDataModelV2 fromJson(Map<String, dynamic> payload) =>
+      LdVcDataModelV2.fromJson(payload);
+
+  @override
+  LdVcDataModelV2 fromParsed(String input, Map<String, dynamic> payload) =>
+      LdVcDataModelV2.fromParsed(input, payload);
 }