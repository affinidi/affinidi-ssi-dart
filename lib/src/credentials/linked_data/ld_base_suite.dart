--- conflicted
+++ resolved
@@ -84,18 +84,13 @@
     json[issuerKey] = signer.did;
 
     final proof = await _proofSuite.createProof(
-<<<<<<< HEAD
-      vc.toJson(),
+      json,
       EcdsaSecp256k1Signature2019CreateOptions(
           signer: signer,
           proofPurpose: options?.proofPurpose,
           expires: options?.expires,
           challenge: options?.challenge,
           domain: options?.domain),
-=======
-      json,
-      EcdsaSecp256k1Signature2019CreateOptions(signer: signer),
->>>>>>> 7463df0c
     );
 
     json[proofKey] = proof.toJson();
