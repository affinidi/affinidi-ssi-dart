--- conflicted
+++ resolved
@@ -1,6 +1,6 @@
 import 'dart:convert';
 
-import 'package:ssi/src/credentials/models/parsed_vc.dart';
+import '../models/parsed_vc.dart';
 import '../models/v2/vc_data_model_v2.dart';
 
 class LdVcDataModelV2 extends VcDataModelV2
@@ -23,11 +23,11 @@
   }) : _serialized = serialized;
 
   LdVcDataModelV2.fromJson(super.input)
-<<<<<<< HEAD
-      : _serialized = input['serialized'],
-=======
-      : _serialized = '',
->>>>>>> 16ad370c
+      : // use parsing from VcDataModelV2
+        super.fromJson();
+
+  LdVcDataModelV2.fromParsed(String serialized, super.input)
+      : _serialized = serialized,
         // use parsing from VcDataModelV1
         super.fromJson();
 
