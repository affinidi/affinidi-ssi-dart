<<<<<<< HEAD
import 'package:ssi/src/credentials/linked_data/ld_base_suite.dart';
import 'package:ssi/src/credentials/models/v1/vc_data_model_v1.dart';

import '../factories/vc_suite.dart';
import '../models/verifiable_credential.dart';
=======
import '../models/verifiable_credential.dart';
import 'ld_base_suite.dart';
>>>>>>> 16ad370c
import 'ld_vc_data_model_v1.dart';

class LdVcDm1Options extends LdOptions {}

/// Class to parse and convert a json representation of a [VerifiableCredential]
final class LdVcDm1Suite
    extends LdBaseSuite<VcDataModelV1, LdVcDataModelV1, LdVcDm1Options>
    implements
        VerifiableCredentialSuite<String, VcDataModelV1, LdVcDataModelV1,
            LdVcDm1Options> {
  @override
  LdVcDataModelV1 fromJson(Map<String, dynamic> input) {
    return LdVcDataModelV1.fromJson(input);
  }

  LdVcDm1Suite()
      : super(
          contextUrl: VcDataModelV1.contextUrl,
        );
}<|MERGE_RESOLUTION|>--- conflicted
+++ resolved
@@ -1,13 +1,7 @@
-<<<<<<< HEAD
-import 'package:ssi/src/credentials/linked_data/ld_base_suite.dart';
-import 'package:ssi/src/credentials/models/v1/vc_data_model_v1.dart';
-
 import '../factories/vc_suite.dart';
-import '../models/verifiable_credential.dart';
-=======
+import '../models/v1/vc_data_model_v1.dart';
 import '../models/verifiable_credential.dart';
 import 'ld_base_suite.dart';
->>>>>>> 16ad370c
 import 'ld_vc_data_model_v1.dart';
 
 class LdVcDm1Options extends LdOptions {}
@@ -18,13 +12,21 @@
     implements
         VerifiableCredentialSuite<String, VcDataModelV1, LdVcDataModelV1,
             LdVcDm1Options> {
-  @override
-  LdVcDataModelV1 fromJson(Map<String, dynamic> input) {
-    return LdVcDataModelV1.fromJson(input);
-  }
+  // @override
+  // LdVcDataModelV1 fromJson(Map<String, dynamic> input) {
+  //   return LdVcDataModelV1.fromJson(input);
+  // }
 
   LdVcDm1Suite()
       : super(
           contextUrl: VcDataModelV1.contextUrl,
         );
+
+  @override
+  LdVcDataModelV1 fromJson(Map<String, dynamic> payload) =>
+      LdVcDataModelV1.fromJson(payload);
+
+  @override
+  LdVcDataModelV1 fromParsed(String input, Map<String, dynamic> payload) =>
+      LdVcDataModelV1.fromParsed(input, payload);
 }