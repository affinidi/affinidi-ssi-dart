import 'dart:convert';

import 'package:ssi/src/credentials/models/parsed_vc.dart';
import '../models/v1/vc_data_model_v1.dart';

class LdVcDataModelV1 extends VcDataModelV1
    implements ParsedVerifiableCredential<String> {
  String? _serialized;

  LdVcDataModelV1({
    required super.context,
    required super.id,
    super.credentialSchema,
    super.credentialSubject,
    required super.issuer,
    required super.type,
    super.issuanceDate,
    super.expirationDate,
    super.holder,
    super.proof,
    super.credentialStatus,
    required String serialized,
  }) : _serialized = serialized;

  LdVcDataModelV1.fromJson(super.input)
<<<<<<< HEAD
      : _serialized = input['serialized'],
=======
      : _serialized = '',
>>>>>>> 16ad370c
        // use parsing from VcDataModelV1
        super.fromJson();

  @override
  String get serialized {
    _serialized ??= jsonEncode(toJson());
    return _serialized!;
  }
}<|MERGE_RESOLUTION|>--- conflicted
+++ resolved
@@ -1,6 +1,5 @@
 import 'dart:convert';
-
-import 'package:ssi/src/credentials/models/parsed_vc.dart';
+import '../models/parsed_vc.dart';
 import '../models/v1/vc_data_model_v1.dart';
 
 class LdVcDataModelV1 extends VcDataModelV1
@@ -23,11 +22,11 @@
   }) : _serialized = serialized;
 
   LdVcDataModelV1.fromJson(super.input)
-<<<<<<< HEAD
-      : _serialized = input['serialized'],
-=======
-      : _serialized = '',
->>>>>>> 16ad370c
+      : // use parsing from VcDataModelV1
+        super.fromJson();
+
+  LdVcDataModelV1.fromParsed(String serialized, super.input)
+      : _serialized = serialized,
         // use parsing from VcDataModelV1
         super.fromJson();
 
