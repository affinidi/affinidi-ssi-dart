--- conflicted
+++ resolved
@@ -23,14 +23,7 @@
   ///
   /// NOTE: only the signature is verified, other claims like `challenge` or
   /// `nonce` must be separately validated
-<<<<<<< HEAD
-  Future<bool> verifyIntegrity(ParsedVC input);
-
-  /// Verifies the time validity of the integrity proof of the [input] credential.
-  Future<bool> verifyProofExpiry(ParsedVC input,
-=======
   Future<bool> verifyIntegrity(ParsedVC input,
->>>>>>> 5d583aee
       {DateTime Function() getNow = DateTime.now});
 
   dynamic present(ParsedVC input);
