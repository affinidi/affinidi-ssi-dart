import '../../../../ssi.dart';
import '../../models/doc_with_embedded_proof.dart';

/// Abstract base class for a Verifiable Presentation (VP).
///
/// This interface defines common fields and behaviors for VP models,
/// including both W3C VC Data Model v1.1 and v2.0 presentations.
///
/// Implementations such as [VpDataModelV1] and [VpDataModelV2]
/// should conform to this interface.
abstract interface class VerifiablePresentation
    implements DocWithEmbeddedProof {
  /// The context that defines the schema for this presentation.
  List<String> get context;

  /// The unique identifier for this presentation.
  String? get id;

<<<<<<< HEAD
  /// Returns a list of VerifiableCredential types.
  // FIXME(FTL-20738) should be changed to a Set
=======
  /// The types describing the structure of this presentation.
  // FIXME should be changed to a Set
>>>>>>> 672a57cc
  List<String> get type;

  /// The DID or URI of the holder who generated this presentation.
  String? get holder;

  /// The verifiable credentials included in this presentation.
  List<VerifiableCredential> get verifiableCredential;

  /// Creates a [VerifiablePresentation] from a JSON map.
  @override
  VerifiablePresentation.fromJson(Map<String, dynamic> input);

  /// Converts this presentation to a JSON-serializable map.
  @override
  Map<String, dynamic> toJson();
}<|MERGE_RESOLUTION|>--- conflicted
+++ resolved
@@ -16,13 +16,8 @@
   /// The unique identifier for this presentation.
   String? get id;
 
-<<<<<<< HEAD
-  /// Returns a list of VerifiableCredential types.
+  /// The types describing the structure of this presentation.
   // FIXME(FTL-20738) should be changed to a Set
-=======
-  /// The types describing the structure of this presentation.
-  // FIXME should be changed to a Set
->>>>>>> 672a57cc
   List<String> get type;
 
   /// The DID or URI of the holder who generated this presentation.
