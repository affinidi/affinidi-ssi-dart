import 'dart:convert';

import 'package:ssi/src/credentials/proof/embedded_proof.dart';

import '../../../../util/json_util.dart';
import '../../../models/holder.dart';
import '../../../models/parsed_vc.dart';
import '../../../suites/universal_parser.dart';
import '../../../suites/vc_suites.dart';
import 'vp_data_model_v1_view.dart';

/// Represents a Verifiable Presentation (VP) according to the W3C VC Data Model v1.1.
///
/// A Verifiable Presentation is a container for one or more Verifiable Credentials (VCs),
/// optionally including a `proof` issued by the `holder`.
///
/// This class supports JSON serialization and deserialization for interoperability.
///
/// Example:
/// ```dart
/// final vp = VpDataModelV1(
///   context: ['https://www.w3.org/2018/credentials/v1'],
///   type: ['VerifiablePresentation'],
///   holder: 'did:example:holder',
///   verifiableCredential: [vc],
/// );
/// ```
class MutableVpDataModelV1 implements VpDataModelV1 {
  /// The default JSON-LD context URL for VP v1
  static const String contextUrl = 'https://www.w3.org/2018/credentials/v1';

  /// The JSON-LD context for this presentation.
  ///
  /// Typically includes 'https://www.w3.org/2018/credentials/v1'.
  @override
  List<String> context;

  /// The optional identifier for this presentation.
  @override
  String? id;

  /// The type definitions for this presentation.
  ///
  /// Must include 'VerifiablePresentation'.
  @override
  List<String> type;

  /// The identifier of the holder presenting the credentials.
  ///
  /// Typically a DID.
  @override
  Holder? holder;

  /// The list of verifiable credentials embedded in this presentation.
  @override
  List<ParsedVerifiableCredential> verifiableCredential;

  /// The cryptographic proof(s) created by the holder.
  @override
  List<EmbeddedProof> proof;

  /// Creates a [VpDataModelV1] instance.
  ///
  /// The [context] is the JSON-LD context array (required).
  /// The [type] is an array that must include 'VerifiablePresentation'.
  /// The [holder] is an identifier for the presenter (optional).
  /// The [verifiableCredential] is a list of embedded credentials (optional).
  /// The [proof] is a cryptographic proof (optional).
  MutableVpDataModelV1({
    required this.context,
    this.id,
    required this.type,
    this.holder,
    List<ParsedVerifiableCredential>? verifiableCredential,
    List<EmbeddedProof>? proof,
  })  : verifiableCredential = verifiableCredential ?? [],
        proof = proof ?? [EmbeddedProof(type: 'Ed25519Signature2018')];

  /// Converts this presentation to a JSON-serializable map.
  @override
  Map<String, dynamic> toJson() {
    final json = <String, dynamic>{};

<<<<<<< HEAD
    json[_P.context.key] = context;
    if (id != null) json[_P.id.key] = id;
    json[_P.type.key] = type;
    if (holder != null) json[_P.holder.key] = holder;
=======
    json['@context'] = context;
    if (id != null) json['id'] = id;
    json['type'] = type;
    if (holder != null) json['holder'] = holder!.toJson();
>>>>>>> c746b383

    if (verifiableCredential.isNotEmpty) {
      json[_P.verifiableCredential.key] =
          verifiableCredential.map(presentVC).toList();
    }

    if (proof.isNotEmpty) {
<<<<<<< HEAD
      json[_P.proof.key] = proof;
=======
      json['proof'] = proof.first.toJson();
>>>>>>> c746b383
    }

    return json;
  }

  /// Creates a [VpDataModelV1] from JSON input.
  ///
  /// The [input] can be a JSON string or a [Map<String, dynamic>].
  /// Parses both mandatory and optional fields.
  MutableVpDataModelV1.fromJson(dynamic input)
      : context = [],
        type = [],
        verifiableCredential = [],
        holder = null,
        proof = [] {
    final json = jsonToMap(input);

    context = getStringList(json, _P.context.key, mandatory: true);
    id = getString(json, _P.id.key);
    type = getStringList(
      json,
      _P.type.key,
      allowSingleValue: true,
      mandatory: true,
    );
<<<<<<< HEAD
    holder = getString(json, _P.holder.key);
=======

    if (json.containsKey('holder')) {
      holder = Holder.fromJson(json['holder']);
    }
>>>>>>> c746b383

    // Handles both single VC or a list of VCs
    final credentials = json[_P.verifiableCredential.key];
    if (credentials != null) {
      if (credentials is List) {
        verifiableCredential = credentials.map(parseVC).toList();
      } else if (credentials is Map) {
        verifiableCredential = [parseVC(credentials)];
      }
    }

<<<<<<< HEAD
    // Parse proof object if present
    if (json[_P.proof.key] != null && json[_P.proof.key] is Map) {
      proof = Map.of(json[_P.proof.key] as Map<String, dynamic>);
=======
    if (json.containsKey('proof')) {
      proof = [EmbeddedProof.fromJson(json['proof'] as Map<String, dynamic>)];
>>>>>>> c746b383
    }
  }
}

/// Parses a [ParsedVerifiableCredential] from JSON or string input.
///
/// Accepts either a raw credential object or its serialized string form.
/// Delegates to [UniversalParser].
ParsedVerifiableCredential parseVC(dynamic e) {
  String encoded;
  if (e is! String) {
    encoded = jsonEncode(e);
  } else {
    encoded = e;
  }

  return UniversalParser.parse(encoded);
}

/// Converts a [ParsedVerifiableCredential] into its presentable form
/// using the appropriate VC suite.
dynamic presentVC(ParsedVerifiableCredential credential) {
  final suite = VcSuites.getVcSuite(credential);
  return suite.present(credential);
}

typedef _P = VpDataModelV1Key;

enum VpDataModelV1Key {
  context(key: '@context'),
  id,
  type,
  holder,
  verifiableCredential,
  proof;

  final String? _key;

  String get key => _key ?? name;

  const VpDataModelV1Key({String? key}) : _key = key;
}<|MERGE_RESOLUTION|>--- conflicted
+++ resolved
@@ -81,17 +81,10 @@
   Map<String, dynamic> toJson() {
     final json = <String, dynamic>{};
 
-<<<<<<< HEAD
     json[_P.context.key] = context;
     if (id != null) json[_P.id.key] = id;
     json[_P.type.key] = type;
-    if (holder != null) json[_P.holder.key] = holder;
-=======
-    json['@context'] = context;
-    if (id != null) json['id'] = id;
-    json['type'] = type;
-    if (holder != null) json['holder'] = holder!.toJson();
->>>>>>> c746b383
+    if (holder != null) json[_P.holder.key] = holder!.toJson();
 
     if (verifiableCredential.isNotEmpty) {
       json[_P.verifiableCredential.key] =
@@ -99,11 +92,7 @@
     }
 
     if (proof.isNotEmpty) {
-<<<<<<< HEAD
-      json[_P.proof.key] = proof;
-=======
-      json['proof'] = proof.first.toJson();
->>>>>>> c746b383
+      json[_P.proof.key] = proof.first.toJson();
     }
 
     return json;
@@ -129,14 +118,9 @@
       allowSingleValue: true,
       mandatory: true,
     );
-<<<<<<< HEAD
-    holder = getString(json, _P.holder.key);
-=======
-
-    if (json.containsKey('holder')) {
-      holder = Holder.fromJson(json['holder']);
+    if (json.containsKey(_P.holder.key)) {
+      holder = Holder.fromJson(json[_P.holder.key]);
     }
->>>>>>> c746b383
 
     // Handles both single VC or a list of VCs
     final credentials = json[_P.verifiableCredential.key];
@@ -148,14 +132,10 @@
       }
     }
 
-<<<<<<< HEAD
-    // Parse proof object if present
-    if (json[_P.proof.key] != null && json[_P.proof.key] is Map) {
-      proof = Map.of(json[_P.proof.key] as Map<String, dynamic>);
-=======
-    if (json.containsKey('proof')) {
-      proof = [EmbeddedProof.fromJson(json['proof'] as Map<String, dynamic>)];
->>>>>>> c746b383
+    if (json.containsKey(_P.proof.key)) {
+      proof = [
+        EmbeddedProof.fromJson(json[_P.proof.key] as Map<String, dynamic>)
+      ];
     }
   }
 }
