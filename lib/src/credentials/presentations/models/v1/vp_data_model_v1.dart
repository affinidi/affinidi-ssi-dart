import 'dart:collection';

import '../../../../../ssi.dart';
import '../../../../util/json_util.dart';
import '../../../models/field_types/context.dart';
import '../vc_parse_present.dart';

part './mutable_vp_data_model_v1.dart';

/// Represents a Verifiable Presentation (VP) according to the W3C VC Data Model v1.1.
///
/// A Verifiable Presentation is a container for one or more Verifiable Credentials (VCs),
/// optionally including a `proof` issued by the `holder`.
///
/// This class supports JSON serialization and deserialization for interoperability.
///
/// Example:
/// ```dart
/// final vp = VpDataModelV1(
///   context: ['https://www.w3.org/2018/credentials/v1'],
///   type: ['VerifiablePresentation'],
///   holder: 'did:example:holder',
///   verifiableCredential: [vc],
/// );
/// ```
class VpDataModelV1 implements VerifiablePresentation {
  /// The JSON-LD context for this presentation.
  ///
  /// Typically includes 'https://www.w3.org/2018/credentials/v1'.
  @override
  final JsonLdContext context;

  /// The optional identifier for this presentation.
  @override
  Uri? id;

  /// The type definitions for this presentation.
  ///
  /// Must include 'VerifiablePresentation'.
  @override
  final UnmodifiableSetView<String> type;

  /// The identifier of the holder presenting the credentials.
  ///
  /// Typically a DID.
  @override
  Holder holder;

  /// The list of verifiable credentials embedded in this presentation.
  @override
  final UnmodifiableListView<ParsedVerifiableCredential> verifiableCredential;

  /// The cryptographic proof(s) created by the holder.
  @override
  final UnmodifiableListView<EmbeddedProof> proof;

  @override
  Map<String, dynamic> toJson() {
    final json = <String, dynamic>{};

    json[_P.context.key] = context.toJson();
    json[_P.id.key] = id?.toString();
    json[_P.type.key] = type.toList();
    json[_P.holder.key] = holder.toJson();
    json[_P.proof.key] = encodeListToSingleOrArray(proof);
    json[_P.verifiableCredential.key] =
        verifiableCredential.map(presentVC).toList();

    return cleanEmpty(json);
  }

  /// Validates the essential Verifiable Presentation properties (`context`, `type`).
  ///
  /// Ensures [context] is not empty and starts with [dmV1ContextUrl],
  /// and that [type] is not empty and MUST contain 'VerifiablePresentation'.
  ///
  /// Throws [SsiException] if validation fails. Returns `true` if valid.
  bool validate() {
    if (context.firstUri.toString() != dmV1ContextUrl) {
      throw SsiException(
        message:
            'The first URI of `${_P.context.key}` property should always be $dmV1ContextUrl',
        code: SsiExceptionType.invalidJson.code,
      );
    }

    if (type.isEmpty) {
      throw SsiException(
        message: '`${_P.type.key}` property is mandatory',
        code: SsiExceptionType.invalidJson.code,
      );
    }

<<<<<<< HEAD
    final hasVerifiablePresentation = type.any(
      (t) => t.trim() == 'VerifiablePresentation',
    );

    if (!hasVerifiablePresentation) {
      throw SsiException(
        message:
            '`${_P.type.key}` MUST include the value "VerifiablePresentation" per VC Data Model v1.1.',
=======
    if (proof.length > 1) {
      throw SsiException(
        message: 'Multiple proofs are not supported',
>>>>>>> a7c2f33a
        code: SsiExceptionType.invalidJson.code,
      );
    }

    return true;
  }

  /// Creates a [VpDataModelV1] instance.
  ///
  /// The [context] is the JSON-LD context array (required).
  /// The [type] is an array that must include 'VerifiablePresentation'.
  /// The [holder] is an identifier for the presenter (optional).
  /// The [verifiableCredential] is a list of embedded credentials (optional).
  /// The [proof] is a cryptographic proof (optional).
  VpDataModelV1({
    required this.context,
    this.id,
    required Set<String> type,
    required this.holder,
    required List<ParsedVerifiableCredential> verifiableCredential,
    required List<EmbeddedProof> proof,
  })  : type = UnmodifiableSetView(type),
        verifiableCredential = UnmodifiableListView(verifiableCredential),
        proof = UnmodifiableListView(proof) {
    validate();
  }

  /// Creates a [VpDataModelV1] from JSON input.
  ///
  /// The [input] can be a JSON string or a [Map<String, dynamic>].
  /// Parses both mandatory and optional fields.
  factory VpDataModelV1.fromJson(dynamic input) {
    final json = jsonToMap(input);

    final context = JsonLdContext.fromJson(json[_P.context.key]);

    final id = getUri(json, _P.id.key);
    final type = getStringList(
      json,
      _P.type.key,
      allowSingleValue: true,
      mandatory: true,
    ).toSet();

    final holder = Holder.fromJson(json[_P.holder.key]);

    final proof = parseListOrSingleItem<EmbeddedProof>(json, _P.proof.key,
        (item) => EmbeddedProof.fromJson(item as Map<String, dynamic>),
        allowSingleValue: true);

    final credentials = parseListOrSingleItem<ParsedVerifiableCredential>(
        json, _P.verifiableCredential.key, parseVC,
        allowSingleValue: true);

    return VpDataModelV1(
        context: context,
        id: id,
        type: type,
        proof: proof,
        holder: holder,
        verifiableCredential: credentials);
  }

  /// Creates a new [VpDataModelV1] instance as a deep copy of the provided [input].
  ///
  /// This constructor initializes a new object with the same values as the
  /// properties of the [input] `VpDataModelV1` instance.
  VpDataModelV1.clone(VpDataModelV1 input)
      : this(
            context: input.context,
            id: input.id,
            type: input.type,
            holder: input.holder,
            verifiableCredential: input.verifiableCredential,
            proof: input.proof);

  /// Creates a [VpDataModelV1] instance from a mutable model.
  ///
  /// The [data] is a mutable VP data model.
  factory VpDataModelV1.fromMutable(MutableVpDataModelV1 data) =>
      VpDataModelV1.fromJson(data.toJson());
}<|MERGE_RESOLUTION|>--- conflicted
+++ resolved
@@ -91,7 +91,6 @@
       );
     }
 
-<<<<<<< HEAD
     final hasVerifiablePresentation = type.any(
       (t) => t.trim() == 'VerifiablePresentation',
     );
@@ -100,11 +99,13 @@
       throw SsiException(
         message:
             '`${_P.type.key}` MUST include the value "VerifiablePresentation" per VC Data Model v1.1.',
-=======
+        code: SsiExceptionType.invalidJson.code,
+      );
+    }
+
     if (proof.length > 1) {
       throw SsiException(
         message: 'Multiple proofs are not supported',
->>>>>>> a7c2f33a
         code: SsiExceptionType.invalidJson.code,
       );
     }
