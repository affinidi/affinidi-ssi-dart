import '../../../types.dart';
import '../models/parsed_vp.dart';
import '../verification/vp_expiry_verifier.dart';
import '../verification/vp_integrity_verifier.dart';
import '../verification/vp_proof_expiry_verifier.dart';
import '../verification/vp_verifier.dart';

/// Verifies a [ParsedVerifiablePresentation] using a set of default and custom verifiers.
/// Allows verification of any supported VC encodings.
///
/// Example:
/// ```dart
/// final verifier = UniversalPresentationVerifier(
///   customVerifiers: [MyCustomVpVerifier()],
/// );
/// final result = await verifier.verify(vp);
/// if (result.isValid) {
///   // proceed
/// }
/// ```
final class UniversalPresentationVerifier {
  /// The list of verifiers
  final List<VpVerifier> customVerifiers;

  /// The default set of verifiers applied to every presentation.
  ///
  /// Includes expiry and integrity checks.
  static final List<VpVerifier> defaultVerifiers = List.unmodifiable(
<<<<<<< HEAD
    <VpVerifier>[
      VpExpiryVerifier(),
      VpIntegrityVerifier(),
      VpProofExpiryVerifier()
    ],
=======
    <VpVerifier>[VpExpiryVerifier(), VpIntegrityVerifier()],
>>>>>>> 5d583aee
  );

  /// Creates a new [UniversalPresentationVerifier].
  ///
  /// Optionally accepts [customVerifiers] to extend validation logic.
  UniversalPresentationVerifier({
    List<VpVerifier>? customVerifiers,
  }) : customVerifiers = customVerifiers ?? [];

  /// Verifies the given [ParsedVerifiablePresentation] using all registered verifiers.
  ///
  /// Returns a [VerificationResult] that contains any collected errors and warnings.
  Future<VerificationResult> verify(ParsedVerifiablePresentation data) async {
    final errors = <String>[];
    final warnings = <String>[];

    for (final verifier in defaultVerifiers) {
      final result = await verifier.verify(data);
      errors.addAll(result.errors);
      warnings.addAll(result.warnings);
    }

    for (final customVerifier in customVerifiers) {
      var verifResult = await customVerifier.verify(data);
      errors.addAll(verifResult.errors);
      warnings.addAll(verifResult.warnings);
    }

    return VerificationResult.fromFindings(
      errors: errors,
      warnings: warnings,
    );
  }
}<|MERGE_RESOLUTION|>--- conflicted
+++ resolved
@@ -2,7 +2,6 @@
 import '../models/parsed_vp.dart';
 import '../verification/vp_expiry_verifier.dart';
 import '../verification/vp_integrity_verifier.dart';
-import '../verification/vp_proof_expiry_verifier.dart';
 import '../verification/vp_verifier.dart';
 
 /// Verifies a [ParsedVerifiablePresentation] using a set of default and custom verifiers.
@@ -26,15 +25,7 @@
   ///
   /// Includes expiry and integrity checks.
   static final List<VpVerifier> defaultVerifiers = List.unmodifiable(
-<<<<<<< HEAD
-    <VpVerifier>[
-      VpExpiryVerifier(),
-      VpIntegrityVerifier(),
-      VpProofExpiryVerifier()
-    ],
-=======
     <VpVerifier>[VpExpiryVerifier(), VpIntegrityVerifier()],
->>>>>>> 5d583aee
   );
 
   /// Creates a new [UniversalPresentationVerifier].
