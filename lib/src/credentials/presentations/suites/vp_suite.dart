import '../models/parsed_vp.dart';
import '../models/verifiable_presentation.dart';

/// Defines operations for working with Verifiable Presentations.
abstract class VerifiablePresentationSuite<
    SerializedType,
    VP extends VerifiablePresentation,
    ParsedVP extends ParsedVerifiablePresentation<SerializedType>,
    Options> {
  /// Determines whether the provided [data] can be parsed by this suite.
  bool canParse(Object data);

  /// Parses the [data] into a verifiable presentation.
  ///
  /// Throws an exception if the [data] cannot be converted to a valid
  /// [ParsedVerifiablePresentation].
  ///
  /// Note: Implementers must check if the input can be parsed by this
  /// suite before attempting to parse.
  ParsedVP parse(Object data);

  /// Verifies the cryptographic integrity of the [input] presentation.
  Future<bool> verifyIntegrity(ParsedVP input);
<<<<<<< HEAD

  /// Verifies the time validity of cryptographic integrity of the [input] presentation.
  Future<bool> verifyProofExpiry(ParsedVP input,
      {DateTime Function() getNow = DateTime.now});
=======
>>>>>>> 5d583aee
}<|MERGE_RESOLUTION|>--- conflicted
+++ resolved
@@ -21,11 +21,4 @@
 
   /// Verifies the cryptographic integrity of the [input] presentation.
   Future<bool> verifyIntegrity(ParsedVP input);
-<<<<<<< HEAD
-
-  /// Verifies the time validity of cryptographic integrity of the [input] presentation.
-  Future<bool> verifyProofExpiry(ParsedVP input,
-      {DateTime Function() getNow = DateTime.now});
-=======
->>>>>>> 5d583aee
 }