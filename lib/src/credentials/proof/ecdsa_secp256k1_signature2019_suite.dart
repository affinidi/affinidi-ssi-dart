import 'dart:convert';
import 'dart:typed_data';

import 'package:json_ld_processor/json_ld_processor.dart';
import 'package:pointycastle/api.dart';

import '../../did/did_signer.dart';
import '../../did/did_verifier.dart';
import '../../exceptions/ssi_exception.dart';
import '../../exceptions/ssi_exception_type.dart';
import '../../types.dart';
import '../../util/base64_util.dart';
import 'embedded_proof.dart';
import 'embedded_proof_suite.dart';

final _sha256 = Digest('SHA-256');

const _signatureType = 'EcdsaSecp256k1Signature2019';
const _securityContext = 'https://w3id.org/security/v2';

class Secp256k1Signature2019Generator extends EmbeddedProofSuiteCreateOptions
    implements EmbeddedProofGenerator {
  final DidSigner signer;

  Secp256k1Signature2019Generator({
    required this.signer,
    super.proofPurpose,
    super.customDocumentLoader,
    super.expires,
    super.challenge,
    super.domain,
  });

  Future<EmbeddedProof> generate(Map<String, dynamic> document) async {
    final created = DateTime.now();
    final proof = {
      '@context': _securityContext,
      'type': _signatureType,
      'created': created.toIso8601String(),
      'verificationMethod': signer.keyId,
      'proofPurpose': proofPurpose?.value,
      'expires': expires?.toIso8601String(),
      'challenge': challenge,
      'domain': domain,
    };

    document.remove('proof');

    final cacheLoadDocument = _cacheLoadDocument(customDocumentLoader);
    final jws = await _computeVcHash(proof, document, cacheLoadDocument).then(
      (hash) => _computeJws(hash, signer),
    );

    proof.remove('@context');
    proof['jws'] = jws;

    return EcdsaSecp256k1Signature2019Proof(
        type: 'EcdsaSecp256k1Signature2019',
        created: created,
        verificationMethod: signer.keyId,
        proofPurpose: proofPurpose?.value,
        jws: jws,
        expires: expires,
        challenge: challenge,
        domain: domain);
  }

  static Future<String> _computeJws(
    Uint8List payloadToSign,
    DidSigner signer,
  ) async {
    final encodedHeader = base64UrlNoPadEncode(
      utf8.encode(
        jsonEncode(
          {
            'alg': 'ES256K',
            'b64': false,
            'crit': ['b64'],
          },
        ),
      ),
<<<<<<< HEAD
    );

    final jwsToSign = Uint8List.fromList(
      utf8.encode(encodedHeader) + utf8.encode('.') + payloadToSign,
    );

=======
    );

    final jwsToSign = Uint8List.fromList(
      utf8.encode(encodedHeader) + utf8.encode('.') + payloadToSign,
    );

>>>>>>> 5d583aee
    final jws = base64UrlNoPadEncode(await signer.sign(jwsToSign));

    return '$encodedHeader..$jws';
  }
}

class Secp256k1Signature2019Verifier extends EmbeddedProofSuiteVerifyOptions
    implements EmbeddedProofVerifier {
  final String issuerDid;
  final DateTime Function() getNow;
  final List<String>? domain;
  final String? challenge;

  Secp256k1Signature2019Verifier({
    required this.issuerDid,
    this.getNow = DateTime.now,
    this.domain,
    this.challenge,
    super.customDocumentLoader,
  });

  @override
<<<<<<< HEAD
  Future<VerificationResult> verify(Map<String, dynamic> document) async {
=======
  Future<VerificationResult> verify(Map<String, dynamic> document,
      {DateTime Function() getNow = DateTime.now}) async {
>>>>>>> 5d583aee
    final copy = Map.of(document);
    final proof = copy.remove('proof');

    if (proof == null || proof is! Map<String, dynamic>) {
      return VerificationResult.invalid(
        errors: ['invalid or missing proof'],
      );
    }
    var now = getNow();

    final expires = proof['expires'];
    if (expires != null && now.isAfter(expires)) {
      return VerificationResult.invalid(errors: ['Not valid proof']);
    }

    Uri verificationMethod;
    try {
      verificationMethod = Uri.parse(proof['verificationMethod'] as String);
    } catch (e) {
      return VerificationResult.invalid(
        errors: ['invalid or missing proof.verificationMethod'],
      );
    }

    final originalJws = proof.remove('jws');
    proof['@context'] = _securityContext;

    final cacheLoadDocument = _cacheLoadDocument(customDocumentLoader);
    final hash = await _computeVcHash(proof, copy, cacheLoadDocument);
    final isValid = await _verifyJws(
        originalJws as String, issuerDid, verificationMethod, hash);

    if (!isValid) {
      return VerificationResult.invalid(
        errors: ['signature invalid'],
      );
    }

    return VerificationResult.ok();
  }
<<<<<<< HEAD

  VerificationResult _verifyProofProperties(dynamic proof) {
    final expires = proof['expires'];
    if (expires != null &&
        getNow().isAfter(DateTime.parse(expires as String))) {
      return VerificationResult.invalid(errors: ['proof is no longer valid']);
    }

    final proofDomain = proof['domain'];
    final proofChallenge = proof['challenge'];

    if (proofDomain != null) {
      bool isDomainValid = false;
      if (proofDomain is String) {
        isDomainValid = proofDomain.trim().isNotEmpty && domain != null
            ? domain!.contains(proofDomain)
            : true;
      } else if (proofDomain is List) {
        isDomainValid = proofDomain.every((d) =>
            (d.trim() as String).isNotEmpty && domain != null
                ? domain!.contains(d)
                : true);
      }

      if (!isDomainValid) {
        return VerificationResult.invalid(
            errors: ['invalid or missing proof.domain']);
      }
      if (proofDomain is! String && proofDomain is! List) {
        return VerificationResult.invalid(
            errors: ['invalid proof.domain format']);
      }
      if (proofChallenge == null ||
          proofChallenge is! String ||
          proofChallenge.trim().isEmpty) {
        return VerificationResult.invalid(
            errors: ['invalid or missing proof.challenge']);
      }

      if (challenge != null && proofChallenge != challenge) {
        return VerificationResult.invalid(
            errors: ['invalid or missing proof.challenge']);
      }
    } else if (proofChallenge != null) {
      return VerificationResult.invalid(
          errors: ['proof.challenge must be accompanied by proof.domain']);
    }
    return VerificationResult.ok();
  }

  @override
  Future<VerificationResult> validate(Map<String, dynamic> document) async {
    final copy = Map.of(document);
    final proof = copy.remove('proof');

    if (proof == null || proof is! Map<String, dynamic>) {
      return VerificationResult.invalid(
        errors: ['invalid or missing proof'],
      );
    }

    final proofValidationResult = _verifyProofProperties(proof);
    return proofValidationResult;
  }
=======
>>>>>>> 5d583aee
}

class EcdsaSecp256k1Signature2019Proof extends EmbeddedProof {
  final String jws;

  EcdsaSecp256k1Signature2019Proof(
      {required super.type,
      required super.created,
      required super.verificationMethod,
      required super.proofPurpose,
      required this.jws,
      super.expires,
      super.domain,
      super.challenge});

  @override
  Map<String, dynamic> toJson() {
    final json = super.toJson();
    json['jws'] = jws;
    return json;
  }
}

Future<Uint8List> _computeVcHash(
  Map<String, dynamic> proof,
  Map<String, dynamic> unsignedCredential,
  Function(Uri url, LoadDocumentOptions? options) documentLoader,
) async {
  final normalizedProof = await JsonLdProcessor.normalize(
    proof,
    options: JsonLdOptions(
      safeMode: true,
      documentLoader: documentLoader,
    ),
  );
  final proofDigest = _sha256.process(
    utf8.encode(normalizedProof),
  );

  final normalizedContent = await JsonLdProcessor.normalize(
    unsignedCredential,
    options: JsonLdOptions(
      safeMode: true,
      documentLoader: documentLoader,
    ),
  );

  final contentDigest = Digest('SHA-256').process(
    utf8.encode(normalizedContent),
  );

  final payloadToSign = Uint8List.fromList(proofDigest + contentDigest);
  return payloadToSign;
}

Future<bool> _verifyJws(
  String jws,
  String issuerDid,
  Uri verificationMethod,
  Uint8List payloadToSign,
) async {
  final jwsParts = jws.split('..');
  if (jwsParts.length != 2) {
    throw SsiException(
      message: 'Invalid jws format',
      code: SsiExceptionType.other.code,
    );
  }

  final encodedHeader = jwsParts[0];
  final encodedSignature = jwsParts[1];

  final signature = base64UrlNoPadDecode(encodedSignature);

  final jwsToSign = Uint8List.fromList(
    utf8.encode(encodedHeader) + utf8.encode('.') + payloadToSign,
  );

//FIXME assuming fully qualified key id (which probably it should be :))
  final verifier = await DidVerifier.create(
    algorithm: SignatureScheme.ecdsa_secp256k1_sha256,
    kid: verificationMethod.toString(),
    issuerDid: issuerDid,
  );
  return verifier.verify(jwsToSign, signature);
}

typedef _LibDocumentLoader = Future<RemoteDocument> Function(
  Uri url,
  LoadDocumentOptions? options,
);

_LibDocumentLoader _cacheLoadDocument(
  DocumentLoader customLoader,
) =>
    (Uri url, LoadDocumentOptions? options) async {
      final fromCache = _documentCache[url];
      if (fromCache != null) {
        return Future.value(fromCache);
      }

      final custom = await customLoader(url);
      if (custom != null) {
        return Future.value(RemoteDocument(document: custom));
      }

      return loadDocument(url, options);
    };

final _documentCache = <Uri, RemoteDocument>{
  Uri.parse('https://w3id.org/security/v2'): RemoteDocument(
    document: jsonDecode(r'''
{
  "@context": [{
    "@version": 1.1
  }, "https://w3id.org/security/v1", {
    "AesKeyWrappingKey2019": "sec:AesKeyWrappingKey2019",
    "DeleteKeyOperation": "sec:DeleteKeyOperation",
    "DeriveSecretOperation": "sec:DeriveSecretOperation",
    "EcdsaSecp256k1Signature2019": "sec:EcdsaSecp256k1Signature2019",
    "EcdsaSecp256r1Signature2019": "sec:EcdsaSecp256r1Signature2019",
    "EcdsaSecp256k1VerificationKey2019": "sec:EcdsaSecp256k1VerificationKey2019",
    "EcdsaSecp256r1VerificationKey2019": "sec:EcdsaSecp256r1VerificationKey2019",
    "Ed25519Signature2018": "sec:Ed25519Signature2018",
    "Ed25519VerificationKey2018": "sec:Ed25519VerificationKey2018",
    "EquihashProof2018": "sec:EquihashProof2018",
    "ExportKeyOperation": "sec:ExportKeyOperation",
    "GenerateKeyOperation": "sec:GenerateKeyOperation",
    "KmsOperation": "sec:KmsOperation",
    "RevokeKeyOperation": "sec:RevokeKeyOperation",
    "RsaSignature2018": "sec:RsaSignature2018",
    "RsaVerificationKey2018": "sec:RsaVerificationKey2018",
    "Sha256HmacKey2019": "sec:Sha256HmacKey2019",
    "SignOperation": "sec:SignOperation",
    "UnwrapKeyOperation": "sec:UnwrapKeyOperation",
    "VerifyOperation": "sec:VerifyOperation",
    "WrapKeyOperation": "sec:WrapKeyOperation",
    "X25519KeyAgreementKey2019": "sec:X25519KeyAgreementKey2019",

    "allowedAction": "sec:allowedAction",
    "assertionMethod": {"@id": "sec:assertionMethod", "@type": "@id", "@container": "@set"},
    "authentication": {"@id": "sec:authenticationMethod", "@type": "@id", "@container": "@set"},
    "capability": {"@id": "sec:capability", "@type": "@id"},
    "capabilityAction": "sec:capabilityAction",
    "capabilityChain": {"@id": "sec:capabilityChain", "@type": "@id", "@container": "@list"},
    "capabilityDelegation": {"@id": "sec:capabilityDelegationMethod", "@type": "@id", "@container": "@set"},
    "capabilityInvocation": {"@id": "sec:capabilityInvocationMethod", "@type": "@id", "@container": "@set"},
    "caveat": {"@id": "sec:caveat", "@type": "@id", "@container": "@set"},
    "challenge": "sec:challenge",
    "ciphertext": "sec:ciphertext",
    "controller": {"@id": "sec:controller", "@type": "@id"},
    "delegator": {"@id": "sec:delegator", "@type": "@id"},
    "equihashParameterK": {"@id": "sec:equihashParameterK", "@type": "xsd:integer"},
    "equihashParameterN": {"@id": "sec:equihashParameterN", "@type": "xsd:integer"},
    "invocationTarget": {"@id": "sec:invocationTarget", "@type": "@id"},
    "invoker": {"@id": "sec:invoker", "@type": "@id"},
    "jws": "sec:jws",
    "keyAgreement": {"@id": "sec:keyAgreementMethod", "@type": "@id", "@container": "@set"},
    "kmsModule": {"@id": "sec:kmsModule"},
    "parentCapability": {"@id": "sec:parentCapability", "@type": "@id"},
    "plaintext": "sec:plaintext",
    "proof": {"@id": "sec:proof", "@type": "@id", "@container": "@graph"},
    "proofPurpose": {"@id": "sec:proofPurpose", "@type": "@vocab"},
    "proofValue": "sec:proofValue",
    "referenceId": "sec:referenceId",
    "unwrappedKey": "sec:unwrappedKey",
    "verificationMethod": {"@id": "sec:verificationMethod", "@type": "@id"},
    "verifyData": "sec:verifyData",
    "wrappedKey": "sec:wrappedKey"
  }]
}
'''),
  ),
  Uri.parse('https://w3id.org/security/v1'): RemoteDocument(
    document: jsonDecode(r'''
{
  "@context": {
    "id": "@id",
    "type": "@type",

    "dc": "http://purl.org/dc/terms/",
    "sec": "https://w3id.org/security#",
    "xsd": "http://www.w3.org/2001/XMLSchema#",

    "EcdsaKoblitzSignature2016": "sec:EcdsaKoblitzSignature2016",
    "Ed25519Signature2018": "sec:Ed25519Signature2018",
    "EncryptedMessage": "sec:EncryptedMessage",
    "GraphSignature2012": "sec:GraphSignature2012",
    "LinkedDataSignature2015": "sec:LinkedDataSignature2015",
    "LinkedDataSignature2016": "sec:LinkedDataSignature2016",
    "CryptographicKey": "sec:Key",

    "authenticationTag": "sec:authenticationTag",
    "canonicalizationAlgorithm": "sec:canonicalizationAlgorithm",
    "cipherAlgorithm": "sec:cipherAlgorithm",
    "cipherData": "sec:cipherData",
    "cipherKey": "sec:cipherKey",
    "created": {"@id": "dc:created", "@type": "xsd:dateTime"},
    "creator": {"@id": "dc:creator", "@type": "@id"},
    "digestAlgorithm": "sec:digestAlgorithm",
    "digestValue": "sec:digestValue",
    "domain": "sec:domain",
    "encryptionKey": "sec:encryptionKey",
    "expiration": {"@id": "sec:expiration", "@type": "xsd:dateTime"},
    "expires": {"@id": "sec:expiration", "@type": "xsd:dateTime"},
    "initializationVector": "sec:initializationVector",
    "iterationCount": "sec:iterationCount",
    "nonce": "sec:nonce",
    "normalizationAlgorithm": "sec:normalizationAlgorithm",
    "owner": {"@id": "sec:owner", "@type": "@id"},
    "password": "sec:password",
    "privateKey": {"@id": "sec:privateKey", "@type": "@id"},
    "privateKeyPem": "sec:privateKeyPem",
    "publicKey": {"@id": "sec:publicKey", "@type": "@id"},
    "publicKeyBase58": "sec:publicKeyBase58",
    "publicKeyPem": "sec:publicKeyPem",
    "publicKeyWif": "sec:publicKeyWif",
    "publicKeyService": {"@id": "sec:publicKeyService", "@type": "@id"},
    "revoked": {"@id": "sec:revoked", "@type": "xsd:dateTime"},
    "salt": "sec:salt",
    "signature": "sec:signature",
    "signatureAlgorithm": "sec:signingAlgorithm",
    "signatureValue": "sec:signatureValue"
  }
}
'''),
  ),
  Uri.parse('https://www.w3.org/2018/credentials/v1'): RemoteDocument(
    document: jsonDecode(r'''
{
  "@context": {
    "@version": 1.1,
    "@protected": true,

    "id": "@id",
    "type": "@type",

    "VerifiableCredential": {
      "@id": "https://www.w3.org/2018/credentials#VerifiableCredential",
      "@context": {
        "@version": 1.1,
        "@protected": true,

        "id": "@id",
        "type": "@type",

        "cred": "https://www.w3.org/2018/credentials#",
        "sec": "https://w3id.org/security#",
        "xsd": "http://www.w3.org/2001/XMLSchema#",

        "credentialSchema": {
          "@id": "cred:credentialSchema",
          "@type": "@id",
          "@context": {
            "@version": 1.1,
            "@protected": true,

            "id": "@id",
            "type": "@type",

            "cred": "https://www.w3.org/2018/credentials#",

            "JsonSchemaValidator2018": "cred:JsonSchemaValidator2018"
          }
        },
        "credentialStatus": {"@id": "cred:credentialStatus", "@type": "@id"},
        "credentialSubject": {"@id": "cred:credentialSubject", "@type": "@id"},
        "evidence": {"@id": "cred:evidence", "@type": "@id"},
        "expirationDate": {"@id": "cred:expirationDate", "@type": "xsd:dateTime"},
        "holder": {"@id": "cred:holder", "@type": "@id"},
        "issued": {"@id": "cred:issued", "@type": "xsd:dateTime"},
        "issuer": {"@id": "cred:issuer", "@type": "@id"},
        "issuanceDate": {"@id": "cred:issuanceDate", "@type": "xsd:dateTime"},
        "proof": {"@id": "sec:proof", "@type": "@id", "@container": "@graph"},
        "refreshService": {
          "@id": "cred:refreshService",
          "@type": "@id",
          "@context": {
            "@version": 1.1,
            "@protected": true,

            "id": "@id",
            "type": "@type",

            "cred": "https://www.w3.org/2018/credentials#",

            "ManualRefreshService2018": "cred:ManualRefreshService2018"
          }
        },
        "termsOfUse": {"@id": "cred:termsOfUse", "@type": "@id"},
        "validFrom": {"@id": "cred:validFrom", "@type": "xsd:dateTime"},
        "validUntil": {"@id": "cred:validUntil", "@type": "xsd:dateTime"}
      }
    },

    "VerifiablePresentation": {
      "@id": "https://www.w3.org/2018/credentials#VerifiablePresentation",
      "@context": {
        "@version": 1.1,
        "@protected": true,

        "id": "@id",
        "type": "@type",

        "cred": "https://www.w3.org/2018/credentials#",
        "sec": "https://w3id.org/security#",

        "holder": {"@id": "cred:holder", "@type": "@id"},
        "proof": {"@id": "sec:proof", "@type": "@id", "@container": "@graph"},
        "verifiableCredential": {"@id": "cred:verifiableCredential", "@type": "@id", "@container": "@graph"}
      }
    },

    "EcdsaSecp256k1Signature2019": {
      "@id": "https://w3id.org/security#EcdsaSecp256k1Signature2019",
      "@context": {
        "@version": 1.1,
        "@protected": true,

        "id": "@id",
        "type": "@type",

        "sec": "https://w3id.org/security#",
        "xsd": "http://www.w3.org/2001/XMLSchema#",

        "challenge": "sec:challenge",
        "created": {"@id": "http://purl.org/dc/terms/created", "@type": "xsd:dateTime"},
        "domain": "sec:domain",
        "expires": {"@id": "sec:expiration", "@type": "xsd:dateTime"},
        "jws": "sec:jws",
        "nonce": "sec:nonce",
        "proofPurpose": {
          "@id": "sec:proofPurpose",
          "@type": "@vocab",
          "@context": {
            "@version": 1.1,
            "@protected": true,

            "id": "@id",
            "type": "@type",

            "sec": "https://w3id.org/security#",

            "assertionMethod": {"@id": "sec:assertionMethod", "@type": "@id", "@container": "@set"},
            "authentication": {"@id": "sec:authenticationMethod", "@type": "@id", "@container": "@set"}
          }
        },
        "proofValue": "sec:proofValue",
        "verificationMethod": {"@id": "sec:verificationMethod", "@type": "@id"}
      }
    },

    "EcdsaSecp256r1Signature2019": {
      "@id": "https://w3id.org/security#EcdsaSecp256r1Signature2019",
      "@context": {
        "@version": 1.1,
        "@protected": true,

        "id": "@id",
        "type": "@type",

        "sec": "https://w3id.org/security#",
        "xsd": "http://www.w3.org/2001/XMLSchema#",

        "challenge": "sec:challenge",
        "created": {"@id": "http://purl.org/dc/terms/created", "@type": "xsd:dateTime"},
        "domain": "sec:domain",
        "expires": {"@id": "sec:expiration", "@type": "xsd:dateTime"},
        "jws": "sec:jws",
        "nonce": "sec:nonce",
        "proofPurpose": {
          "@id": "sec:proofPurpose",
          "@type": "@vocab",
          "@context": {
            "@version": 1.1,
            "@protected": true,

            "id": "@id",
            "type": "@type",

            "sec": "https://w3id.org/security#",

            "assertionMethod": {"@id": "sec:assertionMethod", "@type": "@id", "@container": "@set"},
            "authentication": {"@id": "sec:authenticationMethod", "@type": "@id", "@container": "@set"}
          }
        },
        "proofValue": "sec:proofValue",
        "verificationMethod": {"@id": "sec:verificationMethod", "@type": "@id"}
      }
    },

    "Ed25519Signature2018": {
      "@id": "https://w3id.org/security#Ed25519Signature2018",
      "@context": {
        "@version": 1.1,
        "@protected": true,

        "id": "@id",
        "type": "@type",

        "sec": "https://w3id.org/security#",
        "xsd": "http://www.w3.org/2001/XMLSchema#",

        "challenge": "sec:challenge",
        "created": {"@id": "http://purl.org/dc/terms/created", "@type": "xsd:dateTime"},
        "domain": "sec:domain",
        "expires": {"@id": "sec:expiration", "@type": "xsd:dateTime"},
        "jws": "sec:jws",
        "nonce": "sec:nonce",
        "proofPurpose": {
          "@id": "sec:proofPurpose",
          "@type": "@vocab",
          "@context": {
            "@version": 1.1,
            "@protected": true,

            "id": "@id",
            "type": "@type",

            "sec": "https://w3id.org/security#",

            "assertionMethod": {"@id": "sec:assertionMethod", "@type": "@id", "@container": "@set"},
            "authentication": {"@id": "sec:authenticationMethod", "@type": "@id", "@container": "@set"}
          }
        },
        "proofValue": "sec:proofValue",
        "verificationMethod": {"@id": "sec:verificationMethod", "@type": "@id"}
      }
    },

    "RsaSignature2018": {
      "@id": "https://w3id.org/security#RsaSignature2018",
      "@context": {
        "@version": 1.1,
        "@protected": true,

        "challenge": "sec:challenge",
        "created": {"@id": "http://purl.org/dc/terms/created", "@type": "xsd:dateTime"},
        "domain": "sec:domain",
        "expires": {"@id": "sec:expiration", "@type": "xsd:dateTime"},
        "jws": "sec:jws",
        "nonce": "sec:nonce",
        "proofPurpose": {
          "@id": "sec:proofPurpose",
          "@type": "@vocab",
          "@context": {
            "@version": 1.1,
            "@protected": true,

            "id": "@id",
            "type": "@type",

            "sec": "https://w3id.org/security#",

            "assertionMethod": {"@id": "sec:assertionMethod", "@type": "@id", "@container": "@set"},
            "authentication": {"@id": "sec:authenticationMethod", "@type": "@id", "@container": "@set"}
          }
        },
        "proofValue": "sec:proofValue",
        "verificationMethod": {"@id": "sec:verificationMethod", "@type": "@id"}
      }
    },

    "proof": {"@id": "https://w3id.org/security#proof", "@type": "@id", "@container": "@graph"}
  }
}
'''),
  ),
  Uri.parse('https://www.w3.org/ns/credentials/v2'):
      RemoteDocument(document: jsonDecode(r'''
{
    "@context": {
        "@protected": true,
        "id": "@id",
        "type": "@type",
        "description": "https://schema.org/description",
        "digestMultibase": {
            "@id": "https://w3id.org/security#digestMultibase",
            "@type": "https://w3id.org/security#multibase"
        },
        "digestSRI": {
            "@id": "https://www.w3.org/2018/credentials#digestSRI",
            "@type": "https://www.w3.org/2018/credentials#sriString"
        },
        "mediaType": {
            "@id": "https://schema.org/encodingFormat"
        },
        "name": "https://schema.org/name",
        "VerifiableCredential": {
            "@id": "https://www.w3.org/2018/credentials#VerifiableCredential",
            "@context": {
                "@protected": true,
                "id": "@id",
                "type": "@type",
                "confidenceMethod": {
                    "@id": "https://www.w3.org/2018/credentials#confidenceMethod",
                    "@type": "@id"
                },
                "credentialSchema": {
                    "@id": "https://www.w3.org/2018/credentials#credentialSchema",
                    "@type": "@id"
                },
                "credentialStatus": {
                    "@id": "https://www.w3.org/2018/credentials#credentialStatus",
                    "@type": "@id"
                },
                "credentialSubject": {
                    "@id": "https://www.w3.org/2018/credentials#credentialSubject",
                    "@type": "@id"
                },
                "description": "https://schema.org/description",
                "evidence": {
                    "@id": "https://www.w3.org/2018/credentials#evidence",
                    "@type": "@id"
                },
                "issuer": {
                    "@id": "https://www.w3.org/2018/credentials#issuer",
                    "@type": "@id"
                },
                "name": "https://schema.org/name",
                "proof": {
                    "@id": "https://w3id.org/security#proof",
                    "@type": "@id",
                    "@container": "@graph",
                    "@context": "https://w3id.org/security/v2"
                },
                "refreshService": {
                    "@id": "https://www.w3.org/2018/credentials#refreshService",
                    "@type": "@id"
                },
                "relatedResource": {
                    "@id": "https://www.w3.org/2018/credentials#relatedResource",
                    "@type": "@id"
                },
                "renderMethod": {
                    "@id": "https://www.w3.org/2018/credentials#renderMethod",
                    "@type": "@id"
                },
                "termsOfUse": {
                    "@id": "https://www.w3.org/2018/credentials#termsOfUse",
                    "@type": "@id"
                },
                "validFrom": {
                    "@id": "https://www.w3.org/2018/credentials#validFrom",
                    "@type": "http://www.w3.org/2001/XMLSchema#dateTime"
                },
                "validUntil": {
                    "@id": "https://www.w3.org/2018/credentials#validUntil",
                    "@type": "http://www.w3.org/2001/XMLSchema#dateTime"
                }
            }
        },
        "EnvelopedVerifiableCredential": "https://www.w3.org/2018/credentials#EnvelopedVerifiableCredential",
        "VerifiablePresentation": {
            "@id": "https://www.w3.org/2018/credentials#VerifiablePresentation",
            "@context": {
                "@protected": true,
                "id": "@id",
                "type": "@type",
                "holder": {
                    "@id": "https://www.w3.org/2018/credentials#holder",
                    "@type": "@id"
                },
                "proof": {
                    "@id": "https://w3id.org/security#proof",
                    "@type": "@id",
                    "@container": "@graph"
                },
                "termsOfUse": {
                    "@id": "https://www.w3.org/2018/credentials#termsOfUse",
                    "@type": "@id"
                },
                "verifiableCredential": {
                    "@id": "https://www.w3.org/2018/credentials#verifiableCredential",
                    "@type": "@id",
                    "@container": "@graph",
                    "@context": null
                }
            }
        },
        "EnvelopedVerifiablePresentation": "https://www.w3.org/2018/credentials#EnvelopedVerifiablePresentation",
        "JsonSchemaCredential": "https://www.w3.org/2018/credentials#JsonSchemaCredential",
        "JsonSchema": {
            "@id": "https://www.w3.org/2018/credentials#JsonSchema",
            "@context": {
                "@protected": true,
                "id": "@id",
                "type": "@type",
                "jsonSchema": {
                    "@id": "https://www.w3.org/2018/credentials#jsonSchema",
                    "@type": "@json"
                }
            }
        },
        "BitstringStatusListCredential": "https://www.w3.org/ns/credentials/status#BitstringStatusListCredential",
        "BitstringStatusList": {
            "@id": "https://www.w3.org/ns/credentials/status#BitstringStatusList",
            "@context": {
                "@protected": true,
                "id": "@id",
                "type": "@type",
                "encodedList": {
                    "@id": "https://www.w3.org/ns/credentials/status#encodedList",
                    "@type": "https://w3id.org/security#multibase"
                },
                "statusPurpose": "https://www.w3.org/ns/credentials/status#statusPurpose",
                "ttl": "https://www.w3.org/ns/credentials/status#ttl"
            }
        },
        "BitstringStatusListEntry": {
            "@id": "https://www.w3.org/ns/credentials/status#BitstringStatusListEntry",
            "@context": {
                "@protected": true,
                "id": "@id",
                "type": "@type",
                "statusListCredential": {
                    "@id": "https://www.w3.org/ns/credentials/status#statusListCredential",
                    "@type": "@id"
                },
                "statusListIndex": "https://www.w3.org/ns/credentials/status#statusListIndex",
                "statusPurpose": "https://www.w3.org/ns/credentials/status#statusPurpose",
                "statusMessage": {
                    "@id": "https://www.w3.org/ns/credentials/status#statusMessage",
                    "@context": {
                        "@protected": true,
                        "id": "@id",
                        "type": "@type",
                        "message": "https://www.w3.org/ns/credentials/status#message",
                        "status": "https://www.w3.org/ns/credentials/status#status"
                    }
                },
                "statusReference": {
                    "@id": "https://www.w3.org/ns/credentials/status#statusReference",
                    "@type": "@id"
                },
                "statusSize": {
                    "@id": "https://www.w3.org/ns/credentials/status#statusSize",
                    "@type": "https://www.w3.org/2001/XMLSchema#integer"
                }
            }
        },
        "DataIntegrityProof": {
            "@id": "https://w3id.org/security#DataIntegrityProof",
            "@context": {
                "@protected": true,
                "id": "@id",
                "type": "@type",
                "challenge": "https://w3id.org/security#challenge",
                "created": {
                    "@id": "http://purl.org/dc/terms/created",
                    "@type": "http://www.w3.org/2001/XMLSchema#dateTime"
                },
                "cryptosuite": {
                    "@id": "https://w3id.org/security#cryptosuite",
                    "@type": "https://w3id.org/security#cryptosuiteString"
                },
                "domain": "https://w3id.org/security#domain",
                "expires": {
                    "@id": "https://w3id.org/security#expiration",
                    "@type": "http://www.w3.org/2001/XMLSchema#dateTime"
                },
                "nonce": "https://w3id.org/security#nonce",
                "previousProof": {
                    "@id": "https://w3id.org/security#previousProof",
                    "@type": "@id"
                },
                "proofPurpose": {
                    "@id": "https://w3id.org/security#proofPurpose",
                    "@type": "@vocab",
                    "@context": {
                        "@protected": true,
                        "id": "@id",
                        "type": "@type",
                        "assertionMethod": {
                            "@id": "https://w3id.org/security#assertionMethod",
                            "@type": "@id",
                            "@container": "@set"
                        },
                        "authentication": {
                            "@id": "https://w3id.org/security#authenticationMethod",
                            "@type": "@id",
                            "@container": "@set"
                        },
                        "capabilityDelegation": {
                            "@id": "https://w3id.org/security#capabilityDelegationMethod",
                            "@type": "@id",
                            "@container": "@set"
                        },
                        "capabilityInvocation": {
                            "@id": "https://w3id.org/security#capabilityInvocationMethod",
                            "@type": "@id",
                            "@container": "@set"
                        },
                        "keyAgreement": {
                            "@id": "https://w3id.org/security#keyAgreementMethod",
                            "@type": "@id",
                            "@container": "@set"
                        }
                    }
                },
                "proofValue": {
                    "@id": "https://w3id.org/security#proofValue",
                    "@type": "https://w3id.org/security#multibase"
                },
                "verificationMethod": {
                    "@id": "https://w3id.org/security#verificationMethod",
                    "@type": "@id"
                }
            }
        },
        "...": {
            "@id": "https://www.iana.org/assignments/jwt#..."
        },
        "_sd": {
            "@id": "https://www.iana.org/assignments/jwt#_sd",
            "@type": "@json"
        },
        "_sd_alg": {
            "@id": "https://www.iana.org/assignments/jwt#_sd_alg"
        },
        "aud": {
            "@id": "https://www.iana.org/assignments/jwt#aud",
            "@type": "@id"
        },
        "cnf": {
            "@id": "https://www.iana.org/assignments/jwt#cnf",
            "@context": {
                "@protected": true,
                "kid": {
                    "@id": "https://www.iana.org/assignments/jwt#kid",
                    "@type": "@id"
                },
                "jwk": {
                    "@id": "https://www.iana.org/assignments/jwt#jwk",
                    "@type": "@json"
                }
            }
        },
        "exp": {
            "@id": "https://www.iana.org/assignments/jwt#exp",
            "@type": "https://www.w3.org/2001/XMLSchema#nonNegativeInteger"
        },
        "iat": {
            "@id": "https://www.iana.org/assignments/jwt#iat",
            "@type": "https://www.w3.org/2001/XMLSchema#nonNegativeInteger"
        },
        "iss": {
            "@id": "https://www.iana.org/assignments/jose#iss",
            "@type": "@id"
        },
        "jku": {
            "@id": "https://www.iana.org/assignments/jose#jku",
            "@type": "@id"
        },
        "kid": {
            "@id": "https://www.iana.org/assignments/jose#kid",
            "@type": "@id"
        },
        "nbf": {
            "@id": "https://www.iana.org/assignments/jwt#nbf",
            "@type": "https://www.w3.org/2001/XMLSchema#nonNegativeInteger"
        },
        "sub": {
            "@id": "https://www.iana.org/assignments/jose#sub",
            "@type": "@id"
        },
        "x5u": {
            "@id": "https://www.iana.org/assignments/jose#x5u",
            "@type": "@id"
        }
    }
}
''')),
};<|MERGE_RESOLUTION|>--- conflicted
+++ resolved
@@ -79,21 +79,12 @@
           },
         ),
       ),
-<<<<<<< HEAD
     );
 
     final jwsToSign = Uint8List.fromList(
       utf8.encode(encodedHeader) + utf8.encode('.') + payloadToSign,
     );
 
-=======
-    );
-
-    final jwsToSign = Uint8List.fromList(
-      utf8.encode(encodedHeader) + utf8.encode('.') + payloadToSign,
-    );
-
->>>>>>> 5d583aee
     final jws = base64UrlNoPadEncode(await signer.sign(jwsToSign));
 
     return '$encodedHeader..$jws';
@@ -116,12 +107,8 @@
   });
 
   @override
-<<<<<<< HEAD
-  Future<VerificationResult> verify(Map<String, dynamic> document) async {
-=======
   Future<VerificationResult> verify(Map<String, dynamic> document,
       {DateTime Function() getNow = DateTime.now}) async {
->>>>>>> 5d583aee
     final copy = Map.of(document);
     final proof = copy.remove('proof');
 
@@ -162,73 +149,6 @@
 
     return VerificationResult.ok();
   }
-<<<<<<< HEAD
-
-  VerificationResult _verifyProofProperties(dynamic proof) {
-    final expires = proof['expires'];
-    if (expires != null &&
-        getNow().isAfter(DateTime.parse(expires as String))) {
-      return VerificationResult.invalid(errors: ['proof is no longer valid']);
-    }
-
-    final proofDomain = proof['domain'];
-    final proofChallenge = proof['challenge'];
-
-    if (proofDomain != null) {
-      bool isDomainValid = false;
-      if (proofDomain is String) {
-        isDomainValid = proofDomain.trim().isNotEmpty && domain != null
-            ? domain!.contains(proofDomain)
-            : true;
-      } else if (proofDomain is List) {
-        isDomainValid = proofDomain.every((d) =>
-            (d.trim() as String).isNotEmpty && domain != null
-                ? domain!.contains(d)
-                : true);
-      }
-
-      if (!isDomainValid) {
-        return VerificationResult.invalid(
-            errors: ['invalid or missing proof.domain']);
-      }
-      if (proofDomain is! String && proofDomain is! List) {
-        return VerificationResult.invalid(
-            errors: ['invalid proof.domain format']);
-      }
-      if (proofChallenge == null ||
-          proofChallenge is! String ||
-          proofChallenge.trim().isEmpty) {
-        return VerificationResult.invalid(
-            errors: ['invalid or missing proof.challenge']);
-      }
-
-      if (challenge != null && proofChallenge != challenge) {
-        return VerificationResult.invalid(
-            errors: ['invalid or missing proof.challenge']);
-      }
-    } else if (proofChallenge != null) {
-      return VerificationResult.invalid(
-          errors: ['proof.challenge must be accompanied by proof.domain']);
-    }
-    return VerificationResult.ok();
-  }
-
-  @override
-  Future<VerificationResult> validate(Map<String, dynamic> document) async {
-    final copy = Map.of(document);
-    final proof = copy.remove('proof');
-
-    if (proof == null || proof is! Map<String, dynamic>) {
-      return VerificationResult.invalid(
-        errors: ['invalid or missing proof'],
-      );
-    }
-
-    final proofValidationResult = _verifyProofProperties(proof);
-    return proofValidationResult;
-  }
-=======
->>>>>>> 5d583aee
 }
 
 class EcdsaSecp256k1Signature2019Proof extends EmbeddedProof {
