import 'dart:typed_data';

import 'package:json_ld_processor/json_ld_processor.dart';

import '../../did/did_signer.dart';
import '../../did/public_key_utils.dart';
import '../../exceptions/ssi_exception.dart';
import '../../exceptions/ssi_exception_type.dart';
import '../../types.dart';
import 'base_data_integrity_verifier.dart';
import 'base_jcs_generator.dart';
import 'base_jcs_verifier.dart';
import 'embedded_proof.dart';
import 'embedded_proof_suite.dart';

const _dataIntegrityType = 'DataIntegrityProof';
const _eddsaCryptosuite = 'eddsa-rdfc-2022';
<<<<<<< HEAD
const _eddsaJcsCryptosuite = 'eddsa-jcs-2022';
const _dataIntegrityContext = 'https://w3id.org/security/data-integrity/v1';
=======
const _dataIntegrityContext = 'https://w3id.org/security/data-integrity/v2';
>>>>>>> 286391a3

/// Generates Data Integrity Proofs using the eddsa-rdfc-2022 cryptosuite.
///
/// Signs Verifiable Credentials by normalizing the credential and the proof separately,
/// hashing them, and then signing the combined hash using a [DidSigner].
class DataIntegrityEddsaGenerator extends EmbeddedProofSuiteCreateOptions
    implements EmbeddedProofGenerator {
  /// The DID signer used to produce the proof signature.
  final DidSigner signer;

  /// Constructs a new [DataIntegrityEddsaGenerator].
  ///
  /// [signer]: The DID signer responsible for creating the proof signature.
  /// Optional parameters like [proofPurpose], [customDocumentLoader], [expires],
  /// [challenge], and [domain] configure the proof metadata.
  DataIntegrityEddsaGenerator({
    required this.signer,
    super.proofPurpose,
    super.customDocumentLoader,
    super.expires,
    super.challenge,
    super.domain,
    super.proofValueMultiBase,
  }) {
    final expectedScheme = cryptosuiteToScheme[_eddsaCryptosuite];
    if (signer.signatureScheme != expectedScheme) {
      throw SsiException(
        message:
            'Signer algorithm ${signer.signatureScheme} is not compatible with $_eddsaCryptosuite. Expected $expectedScheme.',
        code: SsiExceptionType.unsupportedSignatureScheme.code,
      );
    }
  }

  /// Generates an [EmbeddedProof] for the given [document].
  @override
  Future<EmbeddedProof> generate(Map<String, dynamic> document) async {
    final created = DateTime.now();
    final proof = {
      '@context': _dataIntegrityContext,
      'type': _dataIntegrityType,
      'cryptosuite': _eddsaCryptosuite,
      'created': created.toIso8601String(),
      'verificationMethod': signer.keyId,
      'proofPurpose': proofPurpose?.value,
      'expires': expires?.toIso8601String(),
      'challenge': challenge,
      'domain': domain,
    };

    document.remove('proof');

    final cacheLoadDocument = createCacheDocumentLoader(customDocumentLoader);
    final hash =
        await computeDataIntegrityHash(proof, document, cacheLoadDocument);
    final proofValue = await _computeProofValue(hash, signer);

    proof.remove('@context');
    proof['proofValue'] = proofValue;

    return EmbeddedProof(
      type: _dataIntegrityType,
      cryptosuite: _eddsaCryptosuite,
      created: created,
      verificationMethod: signer.keyId,
      proofPurpose: proofPurpose?.value,
      proofValue: proofValue,
      expires: expires,
      challenge: challenge,
      domain: domain,
    );
  }

  Future<String> _computeProofValue(
    Uint8List hash,
    DidSigner signer,
  ) async {
    final signature = await signer.sign(hash);
    return toMultiBase(
      signature,
      base: proofValueMultiBase,
    );
  }
}

/// Verifies Data Integrity Proofs signed with the eddsa-rdfc-2022 cryptosuite.
///
/// Normalizes and hashes the credential and proof separately, then verifies
/// the combined hash against the provided proof signature using the issuer's DID key.
class DataIntegrityEddsaVerifier extends BaseDataIntegrityVerifier {
  /// Constructs a new [DataIntegrityEddsaVerifier].
  ///
  /// [issuerDid]: The expected issuer DID.
  /// [getNow]: Optional time supplier (defaults to `DateTime.now`).
  /// [domain]: Optional expected domain(s).
  /// [challenge]: Optional expected challenge string.
  DataIntegrityEddsaVerifier({
    required super.issuerDid,
    super.getNow,
    super.domain,
    super.challenge,
    super.customDocumentLoader,
  });

  @override
  String get expectedProofType => _dataIntegrityType;

  @override
  String get expectedCryptosuite => _eddsaCryptosuite;

  @override
  String get contextUrl => _dataIntegrityContext;

  @override
  String get proofValueField => 'proofValue';

  @override
  Future<Uint8List> computeSignatureHash(
    Map<String, dynamic> proof,
    Map<String, dynamic> unsignedCredential,
    Future<RemoteDocument?> Function(Uri url, LoadDocumentOptions? options)
        documentLoader,
  ) async {
    return computeDataIntegrityHash(proof, unsignedCredential, documentLoader);
  }

  @override
  Future<bool> verifySignature(
    String proofValue,
    String issuerDid,
    Uri verificationMethod,
    Uint8List hash,
  ) async {
    return verifyDataIntegritySignature(
      proofValue,
      issuerDid,
      verificationMethod,
      hash,
      _eddsaCryptosuite,
    );
  }
}

/// Generates Data Integrity Proofs using the eddsa-jcs-2022 cryptosuite.
///
/// Signs Verifiable Credentials by canonicalizing the credential and the proof using JCS,
/// hashing them, and then signing the combined hash using a [DidSigner].
class DataIntegrityEddsaJcsGenerator extends BaseJcsGenerator {
  /// Constructs a new [DataIntegrityEddsaJcsGenerator].
  ///
  /// [signer]: The DID signer responsible for creating the proof signature.
  /// Optional parameters like [proofPurpose], [customDocumentLoader], [expires],
  /// [challenge], and [domain] configure the proof metadata.
  DataIntegrityEddsaJcsGenerator({
    required super.signer,
    super.proofPurpose,
    super.customDocumentLoader,
    super.expires,
    super.challenge,
    super.domain,
  });

  @override
  String get cryptosuite => _eddsaJcsCryptosuite;

  @override
  HashingAlgorithm get hashingAlgorithm => HashingAlgorithm.sha256;

  @override
  void validateSignerCompatibility(DidSigner signer) {
    final expectedScheme = cryptosuiteToScheme[_eddsaJcsCryptosuite];
    if (signer.signatureScheme != expectedScheme) {
      throw SsiException(
        message:
            'Signer algorithm ${signer.signatureScheme} is not compatible with $_eddsaJcsCryptosuite. Expected $expectedScheme.',
        code: SsiExceptionType.unsupportedSignatureScheme.code,
      );
    }
  }
}

/// Verifies Data Integrity Proofs signed with the eddsa-jcs-2022 cryptosuite.
///
/// Canonicalizes using JCS and hashes the credential and proof separately, then verifies
/// the combined hash against the provided proof signature using the issuer's DID key.
class DataIntegrityEddsaJcsVerifier extends BaseJcsVerifier {
  /// Constructs a new [DataIntegrityEddsaJcsVerifier].
  ///
  /// [issuerDid]: The expected issuer DID.
  /// [getNow]: Optional time supplier (defaults to `DateTime.now`).
  /// [domain]: Optional expected domain(s).
  /// [challenge]: Optional expected challenge string.
  DataIntegrityEddsaJcsVerifier({
    required super.issuerDid,
    super.getNow,
    super.domain,
    super.challenge,
    super.customDocumentLoader,
  });

  @override
  String get expectedJcsCryptosuite => _eddsaJcsCryptosuite;

  @override
  HashingAlgorithm get hashingAlgorithm => HashingAlgorithm.sha256;
}<|MERGE_RESOLUTION|>--- conflicted
+++ resolved
@@ -15,12 +15,8 @@
 
 const _dataIntegrityType = 'DataIntegrityProof';
 const _eddsaCryptosuite = 'eddsa-rdfc-2022';
-<<<<<<< HEAD
 const _eddsaJcsCryptosuite = 'eddsa-jcs-2022';
-const _dataIntegrityContext = 'https://w3id.org/security/data-integrity/v1';
-=======
 const _dataIntegrityContext = 'https://w3id.org/security/data-integrity/v2';
->>>>>>> 286391a3
 
 /// Generates Data Integrity Proofs using the eddsa-rdfc-2022 cryptosuite.
 ///
@@ -173,7 +169,7 @@
   ///
   /// [signer]: The DID signer responsible for creating the proof signature.
   /// Optional parameters like [proofPurpose], [customDocumentLoader], [expires],
-  /// [challenge], and [domain] configure the proof metadata.
+  /// [challenge], [domain], and [proofValueMultiBase] configure the proof metadata.
   DataIntegrityEddsaJcsGenerator({
     required super.signer,
     super.proofPurpose,
@@ -181,6 +177,7 @@
     super.expires,
     super.challenge,
     super.domain,
+    super.proofValueMultiBase,
   });
 
   @override
