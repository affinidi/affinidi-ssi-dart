--- conflicted
+++ resolved
@@ -1,15 +1,11 @@
 import 'dart:convert';
 import 'dart:typed_data';
 
-import 'package:base_codecs/base_codecs.dart';
 import 'package:json_ld_processor/json_ld_processor.dart';
 
 import '../../did/did_verifier.dart';
-<<<<<<< HEAD
+import '../../did/public_key_utils.dart';
 import '../../digest_utils.dart';
-=======
-import '../../did/public_key_utils.dart';
->>>>>>> 286391a3
 import '../../exceptions/ssi_exception.dart';
 import '../../exceptions/ssi_exception_type.dart';
 import '../../types.dart';
@@ -266,26 +262,7 @@
   Uint8List hash,
   String cryptosuite,
 ) async {
-<<<<<<< HEAD
-  final Uint8List signature;
-
-  // JCS cryptosuites use base58-btc multibase encoding (z prefix)
-  // RDFC cryptosuites use base64url encoding
-  if (cryptosuite.endsWith('-jcs-2019') || cryptosuite.endsWith('-jcs-2022')) {
-    if (!proofValue.startsWith('z')) {
-      throw SsiException(
-        message:
-            'JCS cryptosuite $cryptosuite requires base58-btc multibase encoding (z prefix)',
-        code: SsiExceptionType.invalidEncoding.code,
-      );
-    }
-    signature = base58BitcoinDecode(proofValue.substring(1));
-  } else {
-    signature = base64UrlNoPadDecode(proofValue);
-  }
-=======
   final signature = multiBaseToUint8List(proofValue);
->>>>>>> 286391a3
 
   final expectedScheme = cryptosuiteToScheme[cryptosuite];
   if (expectedScheme == null) {
