import 'dart:typed_data';

import 'package:selective_disclosure_jwt/selective_disclosure_jwt.dart';

import '../../did/did_signer.dart';
import '../../exceptions/ssi_exception.dart';
import '../../exceptions/ssi_exception_type.dart';
import '../../types.dart';
import '../models/parsed_vc.dart';
import '../models/v2/vc_data_model_v2.dart';
import '../models/v2/vc_data_model_v2_view.dart';
import '../parsers/sdjwt_parser.dart';
import '../suites/vc_suite.dart';
import 'enveloped_vc_suite.dart';
import 'sdjwt_did_verifier.dart';

/// Options for SD-JWT Data Model v2 operations.
///
/// Contains configuration parameters for selective disclosure JWT operations
/// in the context of W3C Verifiable Credentials Data Model v2.
class SdJwtDm2Options {
  /// Defines which fields in the VC should be selectively disclosable.
  ///
  /// A map structure that specifies which parts of the credential should be
  /// made available for selective disclosure.
  final Map<String, dynamic>? disclosureFrame;

  /// Hasher implementation for generating disclosure digests.
  ///
  /// Defaults to SHA-256 algorithm for hashing if not specified.
  final Hasher<String, String>? hasher;

  /// The holder's public key for binding the credential to the holder.
  ///
  /// Used for key binding to ensure the credential can only be presented
  /// by the intended holder.
  final SdPublicKey? holderPublicKey;

  /// Creates an options object for SD-JWT Data Model v2 operations.
  ///
  /// [disclosureFrame] - Specifies which fields should be selectively disclosable.
  /// [hasher] - The hashing algorithm implementation to use for disclosures.
  /// [holderPublicKey] - Public key of the credential holder for key binding.
  SdJwtDm2Options({
    this.disclosureFrame,
    this.hasher,
    this.holderPublicKey,
  });
}

/// Suite for working with W3C VC Data Model v2 credentials in SD-JWT format.
///
/// Provides methods to parse, validate, and issue Verifiable Credentials
/// represented as Selective Disclosure JWT (SD-JWT) according to the
/// W3C Data Model v2 specification.
final class SdJwtDm2Suite
    with
        SdJwtParser
    implements
        VerifiableCredentialSuite<String, MutableVcDataModelV2,
            SdJwtDataModelV2, SdJwtDm2Options> {
  /// Checks if the SD-JWT payload represents a valid VC Data Model v2 structure.
  ///
  /// [data] - The SD-JWT structure to validate.
  ///
  /// Returns true if the payload contains a context array with the required
  /// VC Data Model v2 context URL.
  @override
  bool hasValidPayload(SdJwt data) {
    final context = data.payload[VcDataModelV2Key.context.key];
    return (context is List) &&
        context.contains(MutableVcDataModelV2.contextUrl);
  }

  /// Determines if the provided input can be parsed by this suite.
  ///
  /// [input] - The data to check for parseability.
  ///
  /// Returns true if the input is a String and can be decoded as an SD-JWT.
  @override
  bool canParse(Object input) {
    if (input is! String) return false;
    return canDecode(input);
  }

  /// Parses the input string into an SD-JWT data model.
  ///
  /// [input] - The string to parse as an SD-JWT credential.
  ///
  /// Returns a parsed SD-JWT credential model.
  ///
  /// Throws [SsiException] if the input is not a String.
  @override
  SdJwtDataModelV2 parse(Object input) {
    if (input is! String) {
      throw SsiException(
        message: 'Only String is supported',
        code: SsiExceptionType.invalidEncoding.code,
      );
    }

    return _SdJwtDataModelV2.fromSdJwt(decode(input));
  }

  @override
  String present(SdJwtDataModelV2 input) =>
      EnvelopedVcDm2Suite().present(input);

  /// Issues a new SD-JWT credential by signing the VC with the provided signer.
  ///
  /// [vc] - The credential to be issued.
  /// [signer] - The DID signer used to sign the credential.
  /// [options] - Optional configuration for the SD-JWT issuance.
  ///
  /// Returns a parsed SD-JWT credential with appropriate signatures and disclosures.
  ///
  /// Throws [SsiException] if the credential is invalid or if signing fails.
  @override
  Future<SdJwtDataModelV2> issue(
    MutableVcDataModelV2 vc,
    DidSigner signer, {
    SdJwtDm2Options? options,
  }) async {
    // Validate the credential
    _validateCredential(vc);

    final payload = vc.toJson();

    payload[VcDataModelV2Key.issuer.key] = signer.did;

    final Map<String, dynamic> jwtClaims = {};
    jwtClaims.addAll(payload);
    final disclosureFrame =
        options?.disclosureFrame ?? _getDefaultDisclosureFrame(payload);
    final jwtSigner = _createSdJwtSigner(signer);
    final handler = SdJwtHandlerV1();

    try {
      final sdJwt = handler.sign(
        claims: jwtClaims,
        disclosureFrame: disclosureFrame,
        signer: jwtSigner,
        hasher: options?.hasher ?? Base64EncodedOutputHasher.base64Sha256,
        holderPublicKey: options?.holderPublicKey,
      );
      return _SdJwtDataModelV2.fromSdJwt(await sdJwt);
    } catch (e) {
      throw SsiException(
        message: 'Failed to issue SD-JWT credential: ${e.toString()}',
        code: SsiExceptionType.invalidVC.code,
        originalMessage: e.toString(),
      );
    }
  }

  /// Verifies the cryptographic integrity of the credential.
  ///
  /// [input] - The SD-JWT credential to verify.
  ///
  /// Returns true if the credential's signature is valid, false otherwise.
  @override
  Future<bool> verifyIntegrity(SdJwtDataModelV2 input) async {
    final algorithm =
        SignatureScheme.fromString(input.sdJwt.header['alg'] as String);

    final verifier = await SdJwtDidVerifier.create(
      algorithm: algorithm,
<<<<<<< HEAD
      kid: (input.sdJwt.header['kid'] as String?) ?? '',
      issuerDid: input.issuer.id,
=======
      kid: input.sdJwt.header['kid'] as String?,
      issuerDid: input.issuer,
>>>>>>> d2523730
    );
    final SdJwt(:bool? isVerified) = SdJwtHandlerV1().verify(
      sdJwt: input.sdJwt,
      verifier: verifier,
    );

    return isVerified!;
  }

  /// Creates a default disclosure frame if none is provided.
  ///
  /// [payload] - The credential payload.
  ///
  /// Returns a disclosure frame that makes all credential subject fields
  /// selectively disclosable.
  Map<String, dynamic> _getDefaultDisclosureFrame(
      Map<String, dynamic> payload) {
    if (payload.containsKey('credentialSubject') &&
        payload['credentialSubject'] is Map &&
        (payload['credentialSubject'] as Map).isNotEmpty) {
      return {
        'credentialSubject': {
          '_sd': payload['credentialSubject'].keys.toList(),
        }
      };
    } else {
      return {};
    }
  }

  /// Validates the credential before issuing.
  ///
  /// [vc] - The credential to validate.
  ///
  /// Throws [SsiException] if any required fields are missing.
  void _validateCredential(MutableVcDataModelV2 vc) {
    final List<String> errors = [];

    // Check required fields
    if (vc.context.isEmpty) {
      errors.add('Context is required');
    }

    if (vc.type.isEmpty) {
      errors.add('Type is required');
    }

    if (vc.issuer.isEmpty) {
      errors.add('Issuer is required');
    }

    // If any errors were found, throw an exception
    if (errors.isNotEmpty) {
      throw SsiException(
        message: 'Invalid VC: ${errors.join(', ')}',
        code: SsiExceptionType.invalidVC.code,
      );
    }
  }
}

/// Creates an SD-JWT signer from a DID signer.
///
/// [signer] - The DID signer to wrap.
///
/// Returns a Signer implementation for SD-JWT operations.
Signer _createSdJwtSigner(DidSigner signer) {
  return _DidSignerAdapter(signer);
}

/// Adapter to wrap the DidSigner for SD-JWT signing operations.
///
/// This adapter uses the synchronous signing method from DidSigner
/// to implement the Signer interface required by SD-JWT library.
class _DidSignerAdapter implements Signer {
  /// The wrapped DID signer.
  final DidSigner _didSigner;

  /// Creates a new adapter for the given DID signer.
  ///
  /// [_didSigner] - The DID signer to adapt.
  _DidSignerAdapter(this._didSigner);

  /// Gets the IANA algorithm name for the signature scheme.
  ///
  /// Returns the JWT algorithm name from the signature scheme,
  /// defaulting to ES256K if not available.
  @override
  String get algIanaName => _didSigner.signatureScheme.alg != null
      ? _didSigner.signatureScheme.alg!
      : 'ES256K'; // Default to ES256K if no JWT name is available

  /// Gets the key ID for the signing key.
  ///
  /// Returns the key ID from the wrapped DID signer.
  @override
  String? get keyId => _didSigner.keyId;

  /// Signs the input data using the synchronous sign method.
  ///
  /// [input] - The data to sign.
  ///
  /// Returns the signature as a byte array.
  @override
  Future<Uint8List> sign(Uint8List input) {
    return _didSigner.sign(input);
  }
}

abstract interface class SdJwtDataModelV2
    implements ParsedVerifiableCredential<String>, VcDataModelV2 {
  SdJwt get sdJwt;
}

class _SdJwtDataModelV2 extends MutableVcDataModelV2
    implements SdJwtDataModelV2 {
  @override
  final SdJwt sdJwt;
  _SdJwtDataModelV2.fromSdJwt(this.sdJwt) : super.fromJson(sdJwt.claims);

  @override
  String get serialized => sdJwt.serialized;

  Map<String, dynamic> get header => sdJwt.header;

  Set<Disclosure> get disclosures => Set.unmodifiable(sdJwt.disclosures);
}<|MERGE_RESOLUTION|>--- conflicted
+++ resolved
@@ -165,13 +165,8 @@
 
     final verifier = await SdJwtDidVerifier.create(
       algorithm: algorithm,
-<<<<<<< HEAD
-      kid: (input.sdJwt.header['kid'] as String?) ?? '',
+      kid: input.sdJwt.header['kid'] as String?,
       issuerDid: input.issuer.id,
-=======
-      kid: input.sdJwt.header['kid'] as String?,
-      issuerDid: input.issuer,
->>>>>>> d2523730
     );
     final SdJwt(:bool? isVerified) = SdJwtHandlerV1().verify(
       sdJwt: input.sdJwt,
