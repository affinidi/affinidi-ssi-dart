import 'credential_schema.dart';
import 'credential_status.dart';
import 'doc_with_embedded_proof.dart';

/// A tamper-evident credential whose authorship can be cryptographically verified.
///
/// Verifiable credentials can be used to build verifiable presentations,
/// which can also be cryptographically verifiable.
abstract interface class VerifiableCredential implements DocWithEmbeddedProof {
  /// The context defining the schema for this credential.
  List<String> get context;

  /// The unique identifier for this credential.
  String? get id;

<<<<<<< HEAD
  /// Returns a list of VerifiableCredential types.
  // FIXME(FTL-20734) should be changed to a Set
  List<String> get type;

  /// Returns the VerifiableCredential issuer.
  // FIXME(FTL-20734) issuer can be an entity with an id or a string
=======
  /// The types describing the structure of this credential.
  // FIXME should be changed to a Set
  List<String> get type;

  /// The entity that issued this credential.
  // FIXME issuer can be an entity with an id or a string
>>>>>>> 672a57cc
  String get issuer;

  /// The subject data contained in this credential.
  ///
  /// Example of a credential subject:
  /// ```
  /// {
  ///   "id": "did:example:123",
  ///   "name": "John Doe",
  /// }
  /// ```
  Map<String, dynamic> get credentialSubject;

  /// The schemas that define the structure of this credential.
  ///
  /// Returns null if not set.
  ///
  /// See [CredentialSchema] for more details.
  List<CredentialSchema> get credentialSchema;

  /// The status information for this credential.
  ///
  /// Returns null if not set.
  ///
  /// See [CredentialStatus] for more details.
  CredentialStatus? get credentialStatus;

  /// The date when this credential was issued.
  DateTime? get validFrom;

  /// The date when this credential expires.
  ///
  /// Returns null if the credential does not expire.
  DateTime? get validUntil;

  /// Converts this credential to a JSON-serializable map.
  @override
  Map<String, dynamic> toJson();
}<|MERGE_RESOLUTION|>--- conflicted
+++ resolved
@@ -13,21 +13,12 @@
   /// The unique identifier for this credential.
   String? get id;
 
-<<<<<<< HEAD
-  /// Returns a list of VerifiableCredential types.
+  /// The types describing the structure of this credential.
   // FIXME(FTL-20734) should be changed to a Set
   List<String> get type;
 
-  /// Returns the VerifiableCredential issuer.
+  /// The entity that issued this credential.
   // FIXME(FTL-20734) issuer can be an entity with an id or a string
-=======
-  /// The types describing the structure of this credential.
-  // FIXME should be changed to a Set
-  List<String> get type;
-
-  /// The entity that issued this credential.
-  // FIXME issuer can be an entity with an id or a string
->>>>>>> 672a57cc
   String get issuer;
 
   /// The subject data contained in this credential.
