<<<<<<< HEAD
enum KeyType { secp256k1, ed25519, x25519, p256, p384, p521 }
=======
enum KeyType { secp256k1, ed25519, x25519, rsa }
>>>>>>> 8aface5c

enum HashingAlgorithm { sha256, sha512 }

enum SignatureScheme {
  es256k("ES256K", "EcdsaSecp256k1Signature2019", KeyType.secp256k1,
      HashingAlgorithm.sha256),
  eddsa("EdDSA", null, KeyType.ed25519, HashingAlgorithm.sha512),
  ed25519sha256(
      null, "Ed25519Signature2020", KeyType.ed25519, HashingAlgorithm.sha256),
  rsa("RS256", "rsa-pkcs1-sha256", KeyType.rsa, HashingAlgorithm.sha256);

  final String? jwtName;
  final String? w3cName;
  final KeyType keyType;
  final HashingAlgorithm hashingAlgorithm;

  const SignatureScheme(
      this.jwtName, this.w3cName, this.keyType, this.hashingAlgorithm);
}

enum DidPeerType { peer0, peer2 }

abstract class JsonObject {
  JsonObject.fromJson(dynamic jsonData);

  Map<String, dynamic> toJson();

  @override
  String toString();
}<|MERGE_RESOLUTION|>--- conflicted
+++ resolved
@@ -1,8 +1,4 @@
-<<<<<<< HEAD
-enum KeyType { secp256k1, ed25519, x25519, p256, p384, p521 }
-=======
-enum KeyType { secp256k1, ed25519, x25519, rsa }
->>>>>>> 8aface5c
+enum KeyType { secp256k1, ed25519, x25519, p256, p384, p521, rsa }
 
 enum HashingAlgorithm { sha256, sha512 }
 
