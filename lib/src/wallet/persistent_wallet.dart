--- conflicted
+++ resolved
@@ -170,26 +170,8 @@
           code: SsiExceptionType.keyNotFound.code);
     }
 
-<<<<<<< HEAD
     final keyType = storedKey.keyType;
     final privateKeyBytes = storedKey.privateKeyBytes;
-=======
-    if (storedKey.representation != StoredKeyRepresentation.privateKeyBytes) {
-      throw SsiException(
-          message:
-              'KeyStore entry for $keyId is not stored as private key bytes (found ${storedKey.representation}). Incompatible with PersistentWallet.',
-          code: SsiExceptionType.invalidKeyType.code);
-    }
-
-    final keyType = storedKey.keyType;
-    final privateKeyBytes = storedKey.privateKeyBytes;
-    if (privateKeyBytes == null) {
-      throw SsiException(
-          message:
-              'StoredKey for $keyId has privateKeyBytes representation but null bytes.',
-          code: SsiExceptionType.other.code);
-    }
->>>>>>> 6e621757
 
     KeyPair keyPair;
     if (keyType == KeyType.p256) {
