--- conflicted
+++ resolved
@@ -3,25 +3,12 @@
 import '../key_pair/key_pair.dart';
 import '../key_pair/public_key.dart';
 import '../types.dart';
-<<<<<<< HEAD
 import 'wallet.dart';
 
 // TODO(FTL-20739): Implement SLIP-0010 wallet
 
+/// Implementation of a SLIP-0010 wallet.
 class Slip0010Wallet implements Wallet {
-=======
-import 'deterministic_wallet.dart';
-
-// TODO(FTL-20739): Implement SLIP-0010 wallet
-
-/// Implementation of a SLIP-0010 deterministic wallet.
-class Slip0010Wallet implements DeterministicWallet {
-  @override
-  Future<bool> hasKey(String keyId) {
-    throw UnimplementedError();
-  }
-
->>>>>>> 6e621757
   @override
   Future<Uint8List> sign(
     Uint8List data, {
