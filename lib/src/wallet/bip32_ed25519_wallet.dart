import 'dart:typed_data';

<<<<<<< HEAD
import 'package:base_codecs/base_codecs.dart';
=======
>>>>>>> e8919d99
import 'package:ed25519_hd_key/ed25519_hd_key.dart';

import '../exceptions/ssi_exception.dart';
import '../exceptions/ssi_exception_type.dart';
import '../key_pair/ed25519_key_pair.dart';
import '../key_pair/public_key.dart';
import '../wallet/key_store/key_store_interface.dart';
import '../types.dart';
import 'wallet.dart';

/// A wallet implementation that supports BIP32 key derivation with Ed25519 keys.
///
/// This wallet can create and manage multiple key pairs derived from a single seed.
/// It supports signing and verifying messages using Ed25519 signature scheme.
class Bip32Ed25519Wallet implements Wallet {
  /// The base derivation path.
  static const baseDerivationPath = "m/44'/60'/0'/0'/0'";

  /// The identifier for the root key pair.
  static const rootKeyId = "0-0";

  /// The map of key identifiers to key pairs.
  final Map<String, Ed25519KeyPair> _keyMap;

  /// Creates a new [Bip32Ed25519Wallet] instance with the given key map.
  Bip32Ed25519Wallet._(this._keyMap);

  /// Creates a new [Bip32Ed25519Wallet] instance from a seed.
  ///
  /// [seed] - The seed to use for key derivation.
  ///
  /// Returns a [Future] that completes with the newly created wallet.
  static Future<Bip32Ed25519Wallet> fromSeed(Uint8List seed) async {
    KeyData master = await ED25519_HD_KEY.getMasterKeyFromSeed(seed);
    final rootKeyPair = Ed25519KeyPair.fromSeed(Uint8List.fromList(master.key));
    Map<String, Ed25519KeyPair> keyMap = {rootKeyId: rootKeyPair};
    return Bip32Ed25519Wallet._(keyMap);
  }

  /// Creates a new [Bip32Ed25519Wallet] instance from a KeyStore by retrieving the seed.
  ///
  /// [keyStore] - The KeyStore to use to fetch the seed.
<<<<<<< HEAD
  /// [seedKey] - The key under which the hex-encoded seed is stored in the KeyStore.
  ///             Defaults to 'bip32_ed25519_seed'.
  ///
  /// Returns a [Future] that completes with the new [Bip32Ed25519Wallet] instance.
  /// Throws [ArgumentError] if the seed is not found in the KeyStore under [seedKey]
  /// or if the stored seed is not valid hex.
  static Future<Bip32Ed25519Wallet> createFromKeyStore(
    KeyStore keyStore, {
    String seedKey = 'bip32_ed25519_seed',
  }) async {
    final seedHex = await keyStore.get(seedKey);
    if (seedHex == null) {
      throw ArgumentError(
          'Seed not found in KeyStore under the key "$seedKey". Cannot create Bip32Ed25519Wallet.');
    }
    try {
      final seedBytes = hex.decode(seedHex);
      // Bip32Ed25519Wallet.fromSeed is async, so we await it
      return await Bip32Ed25519Wallet.fromSeed(seedBytes);
    } catch (e) {
      throw ArgumentError(
          'Failed to decode seed from hex stored under key "$seedKey": ${e.toString()}');
    }
=======
  ///
  /// Returns a [Future] that completes with the new [Bip32Ed25519Wallet] instance.
  /// Throws [ArgumentError] if the seed is not found in the KeyStore.
  static Future<Bip32Ed25519Wallet> createFromKeyStore(
    KeyStore keyStore,
  ) async {
    final storedSeed = await keyStore.getSeed();
    if (storedSeed == null) {
      throw ArgumentError(
          'Seed not found in KeyStore. Cannot create Bip32Ed25519Wallet.');
    }
    // Bip32Ed25519Wallet.fromSeed is async, so we await it
    return await Bip32Ed25519Wallet.fromSeed(storedSeed);
>>>>>>> e8919d99
  }

  /// Checks if a key with the specified identifier exists in the wallet.
  ///
  /// [keyId] - The identifier of the key to check.
  ///
  /// Returns a [Future] that completes with `true` if the key exists,
  /// `false` otherwise.
  @override
  Future<bool> hasKey(String keyId) {
    return Future.value(_keyMap.containsKey(keyId));
  }

  /// Returns a [Future] that completes with a list of the [SignatureScheme]s
  /// supported by a key pair key pair.
  ///
  /// [keyId] - The identifier of the key to use for signing.
  @override
  Future<List<SignatureScheme>> getSupportedSignatureSchemes(
      String keyId) async {
    final keyPair = _getKeyPair(keyId);
    return keyPair.supportedSignatureSchemes;
  }

  /// Signs the provided data using the specified key.
  ///
  /// [data] - The data to be signed.
  /// [keyId] - The identifier of the key to use for signing.
  ///
  /// Returns a [Future] that completes with the signature as a [Uint8List].
  @override
  Future<Uint8List> sign(
    Uint8List data, {
    required String keyId,
    SignatureScheme? signatureScheme,
  }) {
    final keyPair = _getKeyPair(keyId);
    return keyPair.sign(data, signatureScheme: signatureScheme);
  }

  /// Verifies a signature using the specified key.
  ///
  /// [data] - The data that was signed.
  /// [signature] - The signature to verify.
  /// [keyId] - The identifier of the key to use for verification.
  ///
  /// Returns a [Future] that completes with `true` if the signature is valid,
  /// `false` otherwise.

  @override
  Future<bool> verify(
    Uint8List data, {
    required Uint8List signature,
    required String keyId,
    SignatureScheme? signatureScheme,
  }) {
    final keyPair = _getKeyPair(keyId);
    return keyPair.verify(
      data,
      signature,
      signatureScheme: signatureScheme,
    );
  }

  /// Creates a new key pair with the specified identifier.
  ///
  /// [keyId] - The identifier for the new key pair in the format `{accountNumber}-{accountKeyId}`.
  /// [keyType] - The type of key to create
  ///
  /// Returns a [Future] that completes with the newly created [Ed25519KeyPair].
  ///
  /// Throws an [SsiException] if:
  /// - Unsupported key type
  /// - The root key pair is missing
  @override
<<<<<<< HEAD
  Future<PublicKey> createKeyPair(String keyId, {KeyType? keyType}) async {
=======
  Future<PublicKey> generateKey({String? keyId, KeyType? keyType}) async {
    if (keyId == null) {
      throw SsiException(
        message: 'Key id is required for hierarchical wallets',
        code: SsiExceptionType.other.code,
      );
    }
>>>>>>> e8919d99
    if (keyType != null && keyType != KeyType.ed25519) {
      throw SsiException(
        message:
            'Unsupported key type. Only ed25519 key type is supported for Bip32Ed25519Wallet.',
        code: SsiExceptionType.invalidKeyType.code,
      );
    }
    if (_keyMap.containsKey(keyId)) {
<<<<<<< HEAD
      return Future.value(_keyMap[keyId]!.publicKey);
=======
      final keyData = await _keyMap[keyId]!.publicKey;
      return Future.value(PublicKey(keyId, keyData.bytes, keyData.type));
>>>>>>> e8919d99
    }
    if (!_keyMap.containsKey(rootKeyId)) {
      throw SsiException(
        message: 'Root key pair is missing.',
        code: SsiExceptionType.keyPairMissingPrivateKey.code,
      );
    }
    final (accountNumber, accountKeyId) = _validateKeyId(keyId);

    final derivationPath =
        _buildDerivationPath(baseDerivationPath, accountNumber, accountKeyId);
    final seedBytes = _keyMap[rootKeyId]!.getSeed();

    KeyData derived =
        await ED25519_HD_KEY.derivePath(derivationPath, seedBytes.toList());

    final keyPair = Ed25519KeyPair.fromSeed(Uint8List.fromList(derived.key));
    _keyMap[keyId] = keyPair;
<<<<<<< HEAD
    return Future.value(keyPair.publicKey);
=======

    final keyData = await _keyMap[keyId]!.publicKey;
    return Future.value(PublicKey(keyId, keyData.bytes, keyData.type));
>>>>>>> e8919d99
  }

  /// Retrieves the public key for the specified key.
  ///
  /// [keyId] - The identifier of the key.
  ///
  /// Returns a [Future] that completes with the public key as a [Uint8List].
  @override
<<<<<<< HEAD
  Future<PublicKey> getPublicKey(String keyId) {
    final keyPair = _getKeyPair(keyId);
    return keyPair.publicKey;
=======
  Future<PublicKey> getPublicKey(String keyId) async {
    final keyPair = _getKeyPair(keyId);
    final keyData = await keyPair.publicKey;
    return Future.value(PublicKey(keyId, keyData.bytes, keyData.type));
>>>>>>> e8919d99
  }

  /// Retrieves the key pair with the specified identifier.
  ///
  /// [keyId] - The identifier of the key pair to retrieve.
  ///
  /// Returns the [Ed25519KeyPair].
  ///
  /// Throws an [SsiException] if the key is invalid.
  Ed25519KeyPair _getKeyPair(String keyId) {
    if (_keyMap.containsKey(keyId)) {
      return _keyMap[keyId]!;
    } else {
      throw SsiException(
        message: 'Invalid Key ID: $keyId',
        code: SsiExceptionType.keyPairMissingPrivateKey.code,
      );
    }
  }

  /// Validates and parses a key identifier.
  ///
  /// [keyId] - The key identifier to validate and parse.
  ///
  /// Returns a tuple containing the account number and account key ID.
  ///
  /// Throws an [SsiException] if the key ID format is invalid.
  static (int, int) _validateKeyId(String keyId) {
    // NOTE: agree on approach for multikey support
    // option 1: keyId is composed as `{accountNumber}-{accountKeyId}`
    // option 2: separate the identifiers and require both
    // option 3: use the full derivation path as keyId
    var accountNumber = 0;
    var accountKeyId = 0;
    try {
      List<String> parts = keyId.split("-");
      accountNumber = int.parse(parts[0]);
      accountKeyId = int.parse(parts[1]);
    } catch (e) {
      throw SsiException(
        message:
            'keyId must be in format {accountNumber}-{accountKeyId}, both positive integers.',
        originalMessage: e.toString(),
        code: SsiExceptionType.other.code,
      );
    }
    return (accountNumber, accountKeyId);
  }

  /// Builds a derivation path from the base path and account information.
  ///
  /// [baseDerivationPath] - The base derivation path.
  /// [accountNumber] - The account number.
  /// [accountKeyId] - The account key ID.
  ///
  /// Returns the complete derivation path.
  static String _buildDerivationPath(
      String baseDerivationPath, int accountNumber, int accountKeyId) {
    List<String> parts = baseDerivationPath.split('/');
    parts[3] = "$accountNumber'";
    parts[5] = "$accountKeyId'";
    return parts.join('/');
  }
}<|MERGE_RESOLUTION|>--- conflicted
+++ resolved
@@ -1,9 +1,6 @@
 import 'dart:typed_data';
 
-<<<<<<< HEAD
 import 'package:base_codecs/base_codecs.dart';
-=======
->>>>>>> e8919d99
 import 'package:ed25519_hd_key/ed25519_hd_key.dart';
 
 import '../exceptions/ssi_exception.dart';
@@ -46,7 +43,6 @@
   /// Creates a new [Bip32Ed25519Wallet] instance from a KeyStore by retrieving the seed.
   ///
   /// [keyStore] - The KeyStore to use to fetch the seed.
-<<<<<<< HEAD
   /// [seedKey] - The key under which the hex-encoded seed is stored in the KeyStore.
   ///             Defaults to 'bip32_ed25519_seed'.
   ///
@@ -70,21 +66,6 @@
       throw ArgumentError(
           'Failed to decode seed from hex stored under key "$seedKey": ${e.toString()}');
     }
-=======
-  ///
-  /// Returns a [Future] that completes with the new [Bip32Ed25519Wallet] instance.
-  /// Throws [ArgumentError] if the seed is not found in the KeyStore.
-  static Future<Bip32Ed25519Wallet> createFromKeyStore(
-    KeyStore keyStore,
-  ) async {
-    final storedSeed = await keyStore.getSeed();
-    if (storedSeed == null) {
-      throw ArgumentError(
-          'Seed not found in KeyStore. Cannot create Bip32Ed25519Wallet.');
-    }
-    // Bip32Ed25519Wallet.fromSeed is async, so we await it
-    return await Bip32Ed25519Wallet.fromSeed(storedSeed);
->>>>>>> e8919d99
   }
 
   /// Checks if a key with the specified identifier exists in the wallet.
@@ -160,17 +141,7 @@
   /// - Unsupported key type
   /// - The root key pair is missing
   @override
-<<<<<<< HEAD
   Future<PublicKey> createKeyPair(String keyId, {KeyType? keyType}) async {
-=======
-  Future<PublicKey> generateKey({String? keyId, KeyType? keyType}) async {
-    if (keyId == null) {
-      throw SsiException(
-        message: 'Key id is required for hierarchical wallets',
-        code: SsiExceptionType.other.code,
-      );
-    }
->>>>>>> e8919d99
     if (keyType != null && keyType != KeyType.ed25519) {
       throw SsiException(
         message:
@@ -179,12 +150,7 @@
       );
     }
     if (_keyMap.containsKey(keyId)) {
-<<<<<<< HEAD
       return Future.value(_keyMap[keyId]!.publicKey);
-=======
-      final keyData = await _keyMap[keyId]!.publicKey;
-      return Future.value(PublicKey(keyId, keyData.bytes, keyData.type));
->>>>>>> e8919d99
     }
     if (!_keyMap.containsKey(rootKeyId)) {
       throw SsiException(
@@ -203,13 +169,7 @@
 
     final keyPair = Ed25519KeyPair.fromSeed(Uint8List.fromList(derived.key));
     _keyMap[keyId] = keyPair;
-<<<<<<< HEAD
     return Future.value(keyPair.publicKey);
-=======
-
-    final keyData = await _keyMap[keyId]!.publicKey;
-    return Future.value(PublicKey(keyId, keyData.bytes, keyData.type));
->>>>>>> e8919d99
   }
 
   /// Retrieves the public key for the specified key.
@@ -218,16 +178,9 @@
   ///
   /// Returns a [Future] that completes with the public key as a [Uint8List].
   @override
-<<<<<<< HEAD
   Future<PublicKey> getPublicKey(String keyId) {
     final keyPair = _getKeyPair(keyId);
     return keyPair.publicKey;
-=======
-  Future<PublicKey> getPublicKey(String keyId) async {
-    final keyPair = _getKeyPair(keyId);
-    final keyData = await keyPair.publicKey;
-    return Future.value(PublicKey(keyId, keyData.bytes, keyData.type));
->>>>>>> e8919d99
   }
 
   /// Retrieves the key pair with the specified identifier.
