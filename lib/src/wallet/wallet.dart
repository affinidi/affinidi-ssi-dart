--- conflicted
+++ resolved
@@ -69,9 +69,5 @@
   ///
   /// Throws an [SsiException] if a keyId is null or empty or
   /// if key creation fails.
-<<<<<<< HEAD
   Future<PublicKey> createKeyPair(String keyId, {KeyType? keyType});
-=======
-  Future<PublicKey> generateKey({String? keyId, KeyType? keyType});
->>>>>>> e8919d99
 }