--- conflicted
+++ resolved
@@ -145,14 +145,8 @@
 
     final derivationPath =
         _buildDerivationPath(baseDerivationPath, accountNumber, accountKeyId);
-<<<<<<< HEAD
     var node = Secp256k1KeyPair(
         node: _rootNode.derivePath(derivationPath), keyId: keyId);
-=======
-    final rootNode = _keyMap[rootKeyId]!.getBip32Node();
-    final node = Secp256k1KeyPair(
-        node: rootNode.derivePath(derivationPath), keyId: keyId);
->>>>>>> c06c5691
     _keyMap[keyId] = node;
 
     return Future.value(node);
