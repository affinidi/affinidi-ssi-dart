--- conflicted
+++ resolved
@@ -37,13 +37,9 @@
   );
 
   // Issue the VP using the V1 suite
-<<<<<<< HEAD
+  final vpToSign = VpDataModelV1.fromJson(v1Vp.toJson());
   final issuedVp = await LdVpDm1Suite().issue(
-      unsignedData: v1Vp, issuer: signer.did, proofGenerator: proofGenerator);
-=======
-  final vpToSign = VpDataModelV1.fromJson(v1Vp.toJson());
-  final issuedVp = await LdVpDm1Suite().issue(vpToSign, signer);
->>>>>>> c528b28f
+      unsignedData: vpToSign, issuer: signer.did, proofGenerator: proofGenerator);
 
   // Output result
   print('Serialized VP:\n${issuedVp.serialized}');
